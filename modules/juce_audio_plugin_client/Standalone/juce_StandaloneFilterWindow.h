--- conflicted
+++ resolved
@@ -1,857 +1,853 @@
-/*
-  ==============================================================================
-
-   This file is part of the JUCE library.
-   Copyright (c) 2017 - ROLI Ltd.
-
-   JUCE is an open source library subject to commercial or open-source
-   licensing.
-
-   By using JUCE, you agree to the terms of both the JUCE 5 End-User License
-   Agreement and JUCE 5 Privacy Policy (both updated and effective as of the
-   27th April 2017).
-
-   End User License Agreement: www.juce.com/juce-5-licence
-   Privacy Policy: www.juce.com/juce-5-privacy-policy
-
-   Or: You may also use this code under the terms of the GPL v3 (see
-   www.gnu.org/licenses).
-
-   JUCE IS PROVIDED "AS IS" WITHOUT ANY WARRANTY, AND ALL WARRANTIES, WHETHER
-   EXPRESSED OR IMPLIED, INCLUDING MERCHANTABILITY AND FITNESS FOR PURPOSE, ARE
-   DISCLAIMED.
-
-  ==============================================================================
-*/
-
-#pragma once
-
-//==============================================================================
-/**
-    An object that creates and plays a standalone instance of an AudioProcessor.
-
-    The object will create your processor using the same createPluginFilter()
-    function that the other plugin wrappers use, and will run it through the
-    computer's audio/MIDI devices using AudioDeviceManager and AudioProcessorPlayer.
-*/
-class StandalonePluginHolder    : private AudioIODeviceCallback
-                               #if JUCE_IOS || JUCE_ANDROID
-                                , Timer
-                               #endif
-{
-public:
-    //==============================================================================
-    struct PluginInOuts   { short numIns, numOuts; };
-
-    //==============================================================================
-    /** Creates an instance of the default plugin.
-
-        The settings object can be a PropertySet that the class should use to store its
-        settings - the takeOwnershipOfSettings indicates whether this object will delete
-        the settings automatically when no longer needed. The settings can also be nullptr.
-
-        A default device name can be passed in.
-
-        Preferably a complete setup options object can be used, which takes precedence over
-        the preferredDefaultDeviceName and allows you to select the input & output device names,
-        sample rate, buffer size etc.
-
-        In all instances, the settingsToUse will take precedence over the "preferred" options if not null.
-    */
-    StandalonePluginHolder (PropertySet* settingsToUse,
-                            bool takeOwnershipOfSettings = true,
-                            const String& preferredDefaultDeviceName = String(),
-                            const AudioDeviceManager::AudioDeviceSetup* preferredSetupOptions = nullptr,
-<<<<<<< HEAD
-                            const Array<PluginInOuts>& constrainToConfiguration = Array<PluginInOuts>())
-=======
-                            const Array<PluginInOuts>& channels = Array<PluginInOuts>())
->>>>>>> 04f459b2
-
-        : settings (settingsToUse, takeOwnershipOfSettings),
-          channelConfiguration (channels),
-          shouldMuteInput (! isInterAppAudioConnected())
-    {
-        createPlugin();
-
-        auto inChannels = (channelConfiguration.size() > 0 ? channelConfiguration[0].numIns
-                                                           : processor->getMainBusNumInputChannels());
-
-        if (preferredSetupOptions != nullptr)
-            options = new AudioDeviceManager::AudioDeviceSetup (*preferredSetupOptions);
-
-        if (inChannels > 0 && RuntimePermissions::isRequired (RuntimePermissions::recordAudio)
-            && ! RuntimePermissions::isGranted (RuntimePermissions::recordAudio))
-            RuntimePermissions::request (RuntimePermissions::recordAudio,
-                                         [this, preferredDefaultDeviceName] (bool granted) { init (granted, preferredDefaultDeviceName); });
-        else
-            init (true, preferredDefaultDeviceName);
-    }
-
-    void init (bool enableAudioInput, const String& preferredDefaultDeviceName)
-    {
-        setupAudioDevices (enableAudioInput, preferredDefaultDeviceName, options);
-        reloadPluginState();
-        startPlaying();
-
-       #if JUCE_IOS || JUCE_ANDROID
-        startTimer (500);
-       #endif
-    }
-
-    virtual ~StandalonePluginHolder()
-    {
-       #if JUCE_IOS || JUCE_ANDROID
-        stopTimer();
-       #endif
-
-        deletePlugin();
-        shutDownAudioDevices();
-    }
-
-    //==============================================================================
-    virtual void createPlugin()
-    {
-
-      #if JUCE_MODULE_AVAILABLE_juce_audio_plugin_client
-        processor = ::createPluginFilterOfType (AudioProcessor::wrapperType_Standalone);
-      #else
-        AudioProcessor::setTypeOfNextNewPlugin (AudioProcessor::wrapperType_Standalone);
-        processor = createPluginFilter();
-        AudioProcessor::setTypeOfNextNewPlugin (AudioProcessor::wrapperType_Undefined);
-      #endif
-        jassert (processor != nullptr); // Your createPluginFilter() function must return a valid object!
-
-        processor->disableNonMainBuses();
-        processor->setRateAndBufferSizeDetails (44100, 512);
-
-        int inChannels = (channelConfiguration.size() > 0 ? channelConfiguration[0].numIns
-                                                          : processor->getMainBusNumInputChannels());
-
-        int outChannels = (channelConfiguration.size() > 0 ? channelConfiguration[0].numOuts
-                                                           : processor->getMainBusNumOutputChannels());
-
-        processorHasPotentialFeedbackLoop = (inChannels > 0 && outChannels > 0);
-    }
-
-    virtual void deletePlugin()
-    {
-        stopPlaying();
-        processor = nullptr;
-    }
-
-    static String getFilePatterns (const String& fileSuffix)
-    {
-        if (fileSuffix.isEmpty())
-            return {};
-
-        return (fileSuffix.startsWithChar ('.') ? "*" : "*.") + fileSuffix;
-    }
-
-    //==============================================================================
-    Value& getMuteInputValue()                           { return shouldMuteInput; }
-    bool getProcessorHasPotentialFeedbackLoop() const    { return processorHasPotentialFeedbackLoop; }
-
-    //==============================================================================
-    File getLastFile() const
-    {
-        File f;
-
-        if (settings != nullptr)
-            f = File (settings->getValue ("lastStateFile"));
-
-        if (f == File())
-            f = File::getSpecialLocation (File::userDocumentsDirectory);
-
-        return f;
-    }
-
-    void setLastFile (const FileChooser& fc)
-    {
-        if (settings != nullptr)
-            settings->setValue ("lastStateFile", fc.getResult().getFullPathName());
-    }
-
-    /** Pops up a dialog letting the user save the processor's state to a file. */
-    void askUserToSaveState (const String& fileSuffix = String())
-    {
-       #if JUCE_MODAL_LOOPS_PERMITTED
-        FileChooser fc (TRANS("Save current state"), getLastFile(), getFilePatterns (fileSuffix));
-
-        if (fc.browseForFileToSave (true))
-        {
-            setLastFile (fc);
-
-            MemoryBlock data;
-            processor->getStateInformation (data);
-
-            if (! fc.getResult().replaceWithData (data.getData(), data.getSize()))
-                AlertWindow::showMessageBoxAsync (AlertWindow::WarningIcon,
-                                                  TRANS("Error whilst saving"),
-                                                  TRANS("Couldn't write to the specified file!"));
-        }
-       #else
-        ignoreUnused (fileSuffix);
-       #endif
-    }
-
-    /** Pops up a dialog letting the user re-load the processor's state from a file. */
-    void askUserToLoadState (const String& fileSuffix = String())
-    {
-       #if JUCE_MODAL_LOOPS_PERMITTED
-        FileChooser fc (TRANS("Load a saved state"), getLastFile(), getFilePatterns (fileSuffix));
-
-        if (fc.browseForFileToOpen())
-        {
-            setLastFile (fc);
-
-            MemoryBlock data;
-
-            if (fc.getResult().loadFileAsData (data))
-                processor->setStateInformation (data.getData(), (int) data.getSize());
-            else
-                AlertWindow::showMessageBoxAsync (AlertWindow::WarningIcon,
-                                                  TRANS("Error whilst loading"),
-                                                  TRANS("Couldn't read from the specified file!"));
-        }
-       #else
-        ignoreUnused (fileSuffix);
-       #endif
-    }
-
-    //==============================================================================
-    void startPlaying()
-    {
-        player.setProcessor (processor);
-
-       #if JucePlugin_Enable_IAA && JUCE_IOS
-        if (auto device = dynamic_cast<iOSAudioIODevice*> (deviceManager.getCurrentAudioDevice()))
-        {
-            processor->setPlayHead (device->getAudioPlayHead());
-            device->setMidiMessageCollector (&player.getMidiMessageCollector());
-        }
-       #endif
-    }
-
-    void stopPlaying()
-    {
-        player.setProcessor (nullptr);
-    }
-
-    //==============================================================================
-    /** Shows an audio properties dialog box modally. */
-    void showAudioSettingsDialog()
-    {
-        DialogWindow::LaunchOptions o;
-
-        auto totalInChannels  = processor->getMainBusNumInputChannels();
-        auto totalOutChannels = processor->getMainBusNumOutputChannels();
-
-        if (channelConfiguration.size() > 0)
-        {
-            auto defaultConfig = channelConfiguration.getReference (0);
-            totalInChannels  = defaultConfig.numIns;
-            totalOutChannels = defaultConfig.numOuts;
-        }
-
-        o.content.setOwned (new SettingsComponent (*this, deviceManager,
-                                                          totalInChannels,
-                                                          totalInChannels,
-                                                          totalOutChannels,
-                                                          totalOutChannels));
-        o.content->setSize (500, 450);
-
-        o.dialogTitle                   = TRANS("Audio/MIDI Settings");
-        o.dialogBackgroundColour        = o.content->getLookAndFeel().findColour (ResizableWindow::backgroundColourId);
-        o.escapeKeyTriggersCloseButton  = true;
-        o.useNativeTitleBar             = true;
-        o.resizable                     = false;
-
-        o.launchAsync();
-    }
-
-    void saveAudioDeviceState()
-    {
-        if (settings != nullptr)
-        {
-            ScopedPointer<XmlElement> xml (deviceManager.createStateXml());
-
-            settings->setValue ("audioSetup", xml);
-
-           #if ! (JUCE_IOS || JUCE_ANDROID)
-            settings->setValue ("shouldMuteInput", (bool) shouldMuteInput.getValue());
-           #endif
-        }
-    }
-
-    void reloadAudioDeviceState (bool enableAudioInput,
-                                 const String& preferredDefaultDeviceName,
-                                 const AudioDeviceManager::AudioDeviceSetup* preferredSetupOptions)
-    {
-        ScopedPointer<XmlElement> savedState;
-
-        if (settings != nullptr)
-        {
-            savedState      = settings->getXmlValue ("audioSetup");
-
-           #if ! (JUCE_IOS || JUCE_ANDROID)
-            shouldMuteInput.setValue (settings->getBoolValue ("shouldMuteInput", true));
-           #endif
-        }
-
-        auto totalInChannels  = processor->getMainBusNumInputChannels();
-        auto totalOutChannels = processor->getMainBusNumOutputChannels();
-
-        if (channelConfiguration.size() > 0)
-        {
-            auto defaultConfig = channelConfiguration.getReference (0);
-            totalInChannels  = defaultConfig.numIns;
-            totalOutChannels = defaultConfig.numOuts;
-        }
-
-        deviceManager.initialise (enableAudioInput ? totalInChannels : 0,
-                                  totalOutChannels,
-                                  savedState,
-                                  true,
-                                  preferredDefaultDeviceName,
-                                  preferredSetupOptions);
-    }
-
-    //==============================================================================
-    void savePluginState()
-    {
-        if (settings != nullptr && processor != nullptr)
-        {
-            MemoryBlock data;
-            processor->getStateInformation (data);
-
-            settings->setValue ("filterState", data.toBase64Encoding());
-        }
-    }
-
-    void reloadPluginState()
-    {
-        if (settings != nullptr)
-        {
-            MemoryBlock data;
-
-            if (data.fromBase64Encoding (settings->getValue ("filterState")) && data.getSize() > 0)
-                processor->setStateInformation (data.getData(), (int) data.getSize());
-        }
-    }
-
-    //==============================================================================
-    void switchToHostApplication()
-    {
-       #if JUCE_IOS
-        if (auto device = dynamic_cast<iOSAudioIODevice*> (deviceManager.getCurrentAudioDevice()))
-            device->switchApplication();
-       #endif
-    }
-
-    bool isInterAppAudioConnected()
-    {
-       #if JUCE_IOS
-        if (auto device = dynamic_cast<iOSAudioIODevice*> (deviceManager.getCurrentAudioDevice()))
-            return device->isInterAppAudioConnected();
-       #endif
-
-        return false;
-    }
-
-   #if JUCE_MODULE_AVAILABLE_juce_gui_basics
-    Image getIAAHostIcon (int size)
-    {
-       #if JUCE_IOS && JucePlugin_Enable_IAA
-        if (auto device = dynamic_cast<iOSAudioIODevice*> (deviceManager.getCurrentAudioDevice()))
-            return device->getIcon (size);
-       #else
-        ignoreUnused (size);
-       #endif
-
-        return {};
-    }
-   #endif
-
-    static StandalonePluginHolder* getInstance();
-
-    //==============================================================================
-    OptionalScopedPointer<PropertySet> settings;
-    ScopedPointer<AudioProcessor> processor;
-    AudioDeviceManager deviceManager;
-    AudioProcessorPlayer player;
-    Array<PluginInOuts> channelConfiguration;
-
-    // avoid feedback loop by default
-    bool processorHasPotentialFeedbackLoop = true;
-    Value shouldMuteInput;
-    AudioSampleBuffer emptyBuffer;
-
-    ScopedPointer<AudioDeviceManager::AudioDeviceSetup> options;
-
-   #if JUCE_IOS || JUCE_ANDROID
-    StringArray lastMidiDevices;
-   #endif
-
-private:
-    //==============================================================================
-    class SettingsComponent : public Component
-    {
-    public:
-        SettingsComponent (StandalonePluginHolder& pluginHolder,
-                           AudioDeviceManager& deviceManagerToUse,
-                           int minAudioInputChannels,
-                           int maxAudioInputChannels,
-                           int minAudioOutputChannels,
-                           int maxAudioOutputChannels)
-            : owner (pluginHolder),
-              deviceSelector (deviceManagerToUse,
-                              minAudioInputChannels, maxAudioInputChannels,
-                              minAudioOutputChannels, maxAudioOutputChannels,
-                              true, false,
-                              true, false),
-              shouldMuteLabel  ("Feedback Loop:", "Feedback Loop:"),
-              shouldMuteButton ("Mute audio input")
-        {
-            setOpaque (true);
-
-            shouldMuteButton.setClickingTogglesState (true);
-            shouldMuteButton.getToggleStateValue().referTo (owner.shouldMuteInput);
-
-            addAndMakeVisible (deviceSelector);
-
-            if (owner.getProcessorHasPotentialFeedbackLoop())
-            {
-                addAndMakeVisible (shouldMuteButton);
-                addAndMakeVisible (shouldMuteLabel);
-
-                shouldMuteLabel.attachToComponent (&shouldMuteButton, true);
-            }
-        }
-
-        void paint (Graphics& g) override
-        {
-            g.fillAll (getLookAndFeel().findColour (ResizableWindow::backgroundColourId));
-        }
-
-        void resized() override
-        {
-            auto r = getLocalBounds();
-
-            if (owner.getProcessorHasPotentialFeedbackLoop())
-            {
-                auto itemHeight = deviceSelector.getItemHeight();
-                auto extra = r.removeFromTop (itemHeight);
-
-                auto seperatorHeight = (itemHeight >> 1);
-                shouldMuteButton.setBounds (Rectangle<int> (extra.proportionOfWidth (0.35f), seperatorHeight,
-                                                            extra.proportionOfWidth (0.60f), deviceSelector.getItemHeight()));
-
-                r.removeFromTop (seperatorHeight);
-            }
-
-            deviceSelector.setBounds (r);
-        }
-
-    private:
-        //==============================================================================
-        StandalonePluginHolder& owner;
-        AudioDeviceSelectorComponent deviceSelector;
-        Label shouldMuteLabel;
-        ToggleButton shouldMuteButton;
-
-        //==============================================================================
-        JUCE_DECLARE_NON_COPYABLE_WITH_LEAK_DETECTOR (SettingsComponent)
-    };
-
-    //==============================================================================
-    void audioDeviceIOCallback (const float** inputChannelData,
-                                int numInputChannels,
-                                float** outputChannelData,
-                                int numOutputChannels,
-                                int numSamples) override
-    {
-        const bool inputMuted = shouldMuteInput.getValue();
-
-        if (inputMuted)
-        {
-            emptyBuffer.clear();
-            inputChannelData = emptyBuffer.getArrayOfReadPointers();
-        }
-
-        player.audioDeviceIOCallback (inputChannelData, numInputChannels,
-                                      outputChannelData, numOutputChannels, numSamples);
-    }
-
-    void audioDeviceAboutToStart (AudioIODevice* device) override
-    {
-        emptyBuffer.setSize (device->getActiveInputChannels().countNumberOfSetBits(), device->getCurrentBufferSizeSamples());
-        emptyBuffer.clear();
-
-        player.audioDeviceAboutToStart (device);
-    }
-
-    void audioDeviceStopped() override
-    {
-        player.audioDeviceStopped();
-        emptyBuffer.setSize (0, 0);
-    }
-
-    //==============================================================================
-    void setupAudioDevices (bool enableAudioInput,
-                            const String& preferredDefaultDeviceName,
-                            const AudioDeviceManager::AudioDeviceSetup* preferredSetupOptions)
-    {
-        deviceManager.addAudioCallback (this);
-        deviceManager.addMidiInputCallback ({}, &player);
-
-        reloadAudioDeviceState (enableAudioInput, preferredDefaultDeviceName, preferredSetupOptions);
-    }
-
-    void shutDownAudioDevices()
-    {
-        saveAudioDeviceState();
-
-        deviceManager.removeMidiInputCallback ({}, &player);
-        deviceManager.removeAudioCallback (this);
-    }
-
-   #if JUCE_IOS || JUCE_ANDROID
-    void timerCallback() override
-    {
-        auto newMidiDevices = MidiInput::getDevices();
-
-        if (newMidiDevices != lastMidiDevices)
-        {
-            for (auto& oldDevice : lastMidiDevices)
-            {
-                if (! newMidiDevices.contains (oldDevice))
-                {
-                    deviceManager.setMidiInputEnabled (oldDevice, false);
-                    deviceManager.removeMidiInputCallback (oldDevice, &player);
-                }
-            }
-
-            for (auto& newDevice : newMidiDevices)
-            {
-                if (! lastMidiDevices.contains (newDevice))
-                {
-                    deviceManager.addMidiInputCallback (newDevice, &player);
-                    deviceManager.setMidiInputEnabled (newDevice, true);
-                }
-            }
-        }
-    }
-   #endif
-
-    JUCE_DECLARE_NON_COPYABLE_WITH_LEAK_DETECTOR (StandalonePluginHolder)
-};
-
-//==============================================================================
-/**
-    A class that can be used to run a simple standalone application containing your filter.
-
-    Just create one of these objects in your JUCEApplicationBase::initialise() method, and
-    let it do its work. It will create your filter object using the same createPluginFilter() function
-    that the other plugin wrappers use.
-*/
-class StandaloneFilterWindow    : public DocumentWindow,
-                                  public ButtonListener   // (can't use Button::Listener due to VC2005 bug)
-{
-public:
-    //==============================================================================
-    typedef StandalonePluginHolder::PluginInOuts PluginInOuts;
-
-    //==============================================================================
-    /** Creates a window with a given title and colour.
-        The settings object can be a PropertySet that the class should use to
-        store its settings (it can also be null). If takeOwnershipOfSettings is
-        true, then the settings object will be owned and deleted by this object.
-    */
-    StandaloneFilterWindow (const String& title,
-                            Colour backgroundColour,
-                            PropertySet* settingsToUse,
-                            bool takeOwnershipOfSettings,
-                            const String& preferredDefaultDeviceName = String(),
-                            const AudioDeviceManager::AudioDeviceSetup* preferredSetupOptions = nullptr,
-                            const Array<PluginInOuts>& constrainToConfiguration = Array<PluginInOuts> ())
-        : DocumentWindow (title, backgroundColour, DocumentWindow::minimiseButton | DocumentWindow::closeButton),
-          optionsButton ("Options")
-    {
-        setTitleBarButtonsRequired (DocumentWindow::minimiseButton | DocumentWindow::closeButton, false);
-
-        Component::addAndMakeVisible (optionsButton);
-        optionsButton.addListener (this);
-        optionsButton.setTriggeredOnMouseDown (true);
-
-        pluginHolder = new StandalonePluginHolder (settingsToUse, takeOwnershipOfSettings,
-                                                   preferredDefaultDeviceName, preferredSetupOptions,
-                                                   constrainToConfiguration);
-
-       #if JUCE_IOS || JUCE_ANDROID
-        setFullScreen (true);
-        setContentOwned (new MainContentComponent (*this), false);
-        Desktop::getInstance().setKioskModeComponent (this, false);
-       #else
-        setContentOwned (new MainContentComponent (*this), true);
-
-        if (auto* props = pluginHolder->settings.get())
-        {
-            const int x = props->getIntValue ("windowX", -100);
-            const int y = props->getIntValue ("windowY", -100);
-
-            if (x != -100 && y != -100)
-                setBoundsConstrained ({ x, y, getWidth(), getHeight() });
-            else
-                centreWithSize (getWidth(), getHeight());
-        }
-        else
-        {
-            centreWithSize (getWidth(), getHeight());
-        }
-       #endif
-    }
-
-    ~StandaloneFilterWindow()
-    {
-       #if (! JUCE_IOS) && (! JUCE_ANDROID)
-        if (auto* props = pluginHolder->settings.get())
-        {
-            props->setValue ("windowX", getX());
-            props->setValue ("windowY", getY());
-        }
-       #endif
-
-        pluginHolder->stopPlaying();
-        clearContentComponent();
-        pluginHolder = nullptr;
-    }
-
-    //==============================================================================
-    AudioProcessor* getAudioProcessor() const noexcept      { return pluginHolder->processor; }
-    AudioDeviceManager& getDeviceManager() const noexcept   { return pluginHolder->deviceManager; }
-
-    /** Deletes and re-creates the plugin, resetting it to its default state. */
-    void resetToDefaultState()
-    {
-        pluginHolder->stopPlaying();
-        clearContentComponent();
-        pluginHolder->deletePlugin();
-
-        if (auto* props = pluginHolder->settings.get())
-            props->removeValue ("filterState");
-
-        pluginHolder->createPlugin();
-        setContentOwned (new MainContentComponent (*this), true);
-        pluginHolder->startPlaying();
-    }
-
-    //==============================================================================
-    void closeButtonPressed() override
-    {
-        JUCEApplicationBase::quit();
-    }
-
-    void buttonClicked (Button*) override
-    {
-        PopupMenu m;
-        m.addItem (1, TRANS("Audio/MIDI Settings..."));
-        m.addSeparator();
-        m.addItem (2, TRANS("Save current state..."));
-        m.addItem (3, TRANS("Load a saved state..."));
-        m.addSeparator();
-        m.addItem (4, TRANS("Reset to default state"));
-
-        m.showMenuAsync (PopupMenu::Options(),
-                         ModalCallbackFunction::forComponent (menuCallback, this));
-    }
-
-    void handleMenuResult (int result)
-    {
-        switch (result)
-        {
-            case 1:  pluginHolder->showAudioSettingsDialog(); break;
-            case 2:  pluginHolder->askUserToSaveState(); break;
-            case 3:  pluginHolder->askUserToLoadState(); break;
-            case 4:  resetToDefaultState(); break;
-            default: break;
-        }
-    }
-
-    static void menuCallback (int result, StandaloneFilterWindow* button)
-    {
-        if (button != nullptr && result != 0)
-            button->handleMenuResult (result);
-    }
-
-    void resized() override
-    {
-        DocumentWindow::resized();
-        optionsButton.setBounds (8, 6, 60, getTitleBarHeight() - 8);
-    }
-
-    virtual StandalonePluginHolder* getPluginHolder()    { return pluginHolder; }
-
-    ScopedPointer<StandalonePluginHolder> pluginHolder;
-
-private:
-    //==============================================================================
-    class MainContentComponent : public Component, private Value::Listener,
-                                                           Button::Listener,
-                                                           ComponentListener
-    {
-    public:
-        MainContentComponent (StandaloneFilterWindow& filterWindow)
-            : owner (filterWindow), notification (this),
-              editor (owner.getAudioProcessor()->createEditorIfNeeded()),
-              shouldShowNotification (false)
-        {
-            Value& inputMutedValue = owner.pluginHolder->getMuteInputValue();
-
-            if (editor != nullptr)
-            {
-                editor->addComponentListener (this);
-                componentMovedOrResized (*editor, false, true);
-
-                addAndMakeVisible (editor);
-            }
-
-            addChildComponent (notification);
-
-            if (owner.pluginHolder->getProcessorHasPotentialFeedbackLoop())
-            {
-                inputMutedValue.addListener (this);
-                shouldShowNotification = inputMutedValue.getValue();
-            }
-
-            inputMutedChanged (shouldShowNotification);
-        }
-
-        ~MainContentComponent()
-        {
-            if (editor != nullptr)
-            {
-                editor->removeComponentListener (this);
-                owner.pluginHolder->processor->editorBeingDeleted (editor);
-                editor = nullptr;
-            }
-        }
-
-        void resized() override
-        {
-            auto r = getLocalBounds();
-
-            if (shouldShowNotification)
-                notification.setBounds (r.removeFromTop (NotificationArea::height));
-
-            editor->setBounds (r);
-        }
-
-    private:
-        //==============================================================================
-        class NotificationArea : public Component
-        {
-        public:
-            enum { height = 30 };
-
-            NotificationArea (Button::Listener* settingsButtonListener)
-                : notification ("notification", "Audio input is muted to avoid feedback loop"),
-                 #if JUCE_IOS || JUCE_ANDROID
-                  settingsButton ("Unmute Input")
-                 #else
-                  settingsButton ("Settings...")
-                 #endif
-            {
-                setOpaque (true);
-
-                notification.setColour (Label::textColourId, Colours::black);
-
-                settingsButton.addListener (settingsButtonListener);
-
-                addAndMakeVisible (notification);
-                addAndMakeVisible (settingsButton);
-            }
-
-            void paint (Graphics& g) override
-            {
-                auto r = getLocalBounds();
-
-                g.setColour (Colours::darkgoldenrod);
-                g.fillRect (r.removeFromBottom (1));
-
-                g.setColour (Colours::lightgoldenrodyellow);
-                g.fillRect (r);
-            }
-
-            void resized() override
-            {
-                auto r = getLocalBounds().reduced (5);
-
-                settingsButton.setBounds (r.removeFromRight (70));
-                notification.setBounds (r);
-            }
-        private:
-            Label notification;
-            TextButton settingsButton;
-        };
-
-        //==============================================================================
-        void inputMutedChanged (bool newInputMutedValue)
-        {
-            shouldShowNotification = newInputMutedValue;
-            notification.setVisible (shouldShowNotification);
-
-            setSize (editor->getWidth(),
-                     editor->getHeight()
-                     + (shouldShowNotification ? NotificationArea::height : 0));
-        }
-
-        void valueChanged (Value& value) override     { inputMutedChanged (value.getValue()); }
-        void buttonClicked (Button*) override
-        {
-           #if JUCE_IOS || JUCE_ANDROID
-            owner.pluginHolder->getMuteInputValue().setValue (false);
-           #else
-            owner.pluginHolder->showAudioSettingsDialog();
-           #endif
-        }
-
-        //==============================================================================
-        void componentMovedOrResized (Component&, bool, bool wasResized) override
-        {
-            if (wasResized && editor != nullptr)
-                setSize (editor->getWidth(),
-                         editor->getHeight() + (shouldShowNotification ? NotificationArea::height : 0));
-        }
-
-        //==============================================================================
-        StandaloneFilterWindow& owner;
-        NotificationArea notification;
-        ScopedPointer<AudioProcessorEditor> editor;
-        bool shouldShowNotification;
-
-        JUCE_DECLARE_NON_COPYABLE_WITH_LEAK_DETECTOR (MainContentComponent)
-    };
-
-    //==============================================================================
-    TextButton optionsButton;
-
-    JUCE_DECLARE_NON_COPYABLE_WITH_LEAK_DETECTOR (StandaloneFilterWindow)
-};
-
-StandalonePluginHolder* StandalonePluginHolder::getInstance()
-{
-   #if JucePlugin_Enable_IAA || JucePlugin_Build_Standalone
-    if (PluginHostType::getPluginLoadedAs() == AudioProcessor::wrapperType_Standalone)
-    {
-        auto& desktop = Desktop::getInstance();
-        const int numTopLevelWindows = desktop.getNumComponents();
-
-        for (int i = 0; i < numTopLevelWindows; ++i)
-            if (auto window = dynamic_cast<StandaloneFilterWindow*> (desktop.getComponent (i)))
-                return window->getPluginHolder();
-    }
-   #endif
-
-    return nullptr;
-}
+/*
+  ==============================================================================
+
+   This file is part of the JUCE library.
+   Copyright (c) 2017 - ROLI Ltd.
+
+   JUCE is an open source library subject to commercial or open-source
+   licensing.
+
+   By using JUCE, you agree to the terms of both the JUCE 5 End-User License
+   Agreement and JUCE 5 Privacy Policy (both updated and effective as of the
+   27th April 2017).
+
+   End User License Agreement: www.juce.com/juce-5-licence
+   Privacy Policy: www.juce.com/juce-5-privacy-policy
+
+   Or: You may also use this code under the terms of the GPL v3 (see
+   www.gnu.org/licenses).
+
+   JUCE IS PROVIDED "AS IS" WITHOUT ANY WARRANTY, AND ALL WARRANTIES, WHETHER
+   EXPRESSED OR IMPLIED, INCLUDING MERCHANTABILITY AND FITNESS FOR PURPOSE, ARE
+   DISCLAIMED.
+
+  ==============================================================================
+*/
+
+#pragma once
+
+//==============================================================================
+/**
+    An object that creates and plays a standalone instance of an AudioProcessor.
+
+    The object will create your processor using the same createPluginFilter()
+    function that the other plugin wrappers use, and will run it through the
+    computer's audio/MIDI devices using AudioDeviceManager and AudioProcessorPlayer.
+*/
+class StandalonePluginHolder    : private AudioIODeviceCallback
+                               #if JUCE_IOS || JUCE_ANDROID
+                                , Timer
+                               #endif
+{
+public:
+    //==============================================================================
+    struct PluginInOuts   { short numIns, numOuts; };
+
+    //==============================================================================
+    /** Creates an instance of the default plugin.
+
+        The settings object can be a PropertySet that the class should use to store its
+        settings - the takeOwnershipOfSettings indicates whether this object will delete
+        the settings automatically when no longer needed. The settings can also be nullptr.
+
+        A default device name can be passed in.
+
+        Preferably a complete setup options object can be used, which takes precedence over
+        the preferredDefaultDeviceName and allows you to select the input & output device names,
+        sample rate, buffer size etc.
+
+        In all instances, the settingsToUse will take precedence over the "preferred" options if not null.
+    */
+    StandalonePluginHolder (PropertySet* settingsToUse,
+                            bool takeOwnershipOfSettings = true,
+                            const String& preferredDefaultDeviceName = String(),
+                            const AudioDeviceManager::AudioDeviceSetup* preferredSetupOptions = nullptr,
+                            const Array<PluginInOuts>& channels = Array<PluginInOuts>())
+
+        : settings (settingsToUse, takeOwnershipOfSettings),
+          channelConfiguration (channels),
+          shouldMuteInput (! isInterAppAudioConnected())
+    {
+        createPlugin();
+
+        auto inChannels = (channelConfiguration.size() > 0 ? channelConfiguration[0].numIns
+                                                           : processor->getMainBusNumInputChannels());
+
+        if (preferredSetupOptions != nullptr)
+            options = new AudioDeviceManager::AudioDeviceSetup (*preferredSetupOptions);
+
+        if (inChannels > 0 && RuntimePermissions::isRequired (RuntimePermissions::recordAudio)
+            && ! RuntimePermissions::isGranted (RuntimePermissions::recordAudio))
+            RuntimePermissions::request (RuntimePermissions::recordAudio,
+                                         [this, preferredDefaultDeviceName] (bool granted) { init (granted, preferredDefaultDeviceName); });
+        else
+            init (true, preferredDefaultDeviceName);
+    }
+
+    void init (bool enableAudioInput, const String& preferredDefaultDeviceName)
+    {
+        setupAudioDevices (enableAudioInput, preferredDefaultDeviceName, options);
+        reloadPluginState();
+        startPlaying();
+
+       #if JUCE_IOS || JUCE_ANDROID
+        startTimer (500);
+       #endif
+    }
+
+    virtual ~StandalonePluginHolder()
+    {
+       #if JUCE_IOS || JUCE_ANDROID
+        stopTimer();
+       #endif
+
+        deletePlugin();
+        shutDownAudioDevices();
+    }
+
+    //==============================================================================
+    virtual void createPlugin()
+    {
+
+      #if JUCE_MODULE_AVAILABLE_juce_audio_plugin_client
+        processor = ::createPluginFilterOfType (AudioProcessor::wrapperType_Standalone);
+      #else
+        AudioProcessor::setTypeOfNextNewPlugin (AudioProcessor::wrapperType_Standalone);
+        processor = createPluginFilter();
+        AudioProcessor::setTypeOfNextNewPlugin (AudioProcessor::wrapperType_Undefined);
+      #endif
+        jassert (processor != nullptr); // Your createPluginFilter() function must return a valid object!
+
+        processor->disableNonMainBuses();
+        processor->setRateAndBufferSizeDetails (44100, 512);
+
+        int inChannels = (channelConfiguration.size() > 0 ? channelConfiguration[0].numIns
+                                                          : processor->getMainBusNumInputChannels());
+
+        int outChannels = (channelConfiguration.size() > 0 ? channelConfiguration[0].numOuts
+                                                           : processor->getMainBusNumOutputChannels());
+
+        processorHasPotentialFeedbackLoop = (inChannels > 0 && outChannels > 0);
+    }
+
+    virtual void deletePlugin()
+    {
+        stopPlaying();
+        processor = nullptr;
+    }
+
+    static String getFilePatterns (const String& fileSuffix)
+    {
+        if (fileSuffix.isEmpty())
+            return {};
+
+        return (fileSuffix.startsWithChar ('.') ? "*" : "*.") + fileSuffix;
+    }
+
+    //==============================================================================
+    Value& getMuteInputValue()                           { return shouldMuteInput; }
+    bool getProcessorHasPotentialFeedbackLoop() const    { return processorHasPotentialFeedbackLoop; }
+
+    //==============================================================================
+    File getLastFile() const
+    {
+        File f;
+
+        if (settings != nullptr)
+            f = File (settings->getValue ("lastStateFile"));
+
+        if (f == File())
+            f = File::getSpecialLocation (File::userDocumentsDirectory);
+
+        return f;
+    }
+
+    void setLastFile (const FileChooser& fc)
+    {
+        if (settings != nullptr)
+            settings->setValue ("lastStateFile", fc.getResult().getFullPathName());
+    }
+
+    /** Pops up a dialog letting the user save the processor's state to a file. */
+    void askUserToSaveState (const String& fileSuffix = String())
+    {
+       #if JUCE_MODAL_LOOPS_PERMITTED
+        FileChooser fc (TRANS("Save current state"), getLastFile(), getFilePatterns (fileSuffix));
+
+        if (fc.browseForFileToSave (true))
+        {
+            setLastFile (fc);
+
+            MemoryBlock data;
+            processor->getStateInformation (data);
+
+            if (! fc.getResult().replaceWithData (data.getData(), data.getSize()))
+                AlertWindow::showMessageBoxAsync (AlertWindow::WarningIcon,
+                                                  TRANS("Error whilst saving"),
+                                                  TRANS("Couldn't write to the specified file!"));
+        }
+       #else
+        ignoreUnused (fileSuffix);
+       #endif
+    }
+
+    /** Pops up a dialog letting the user re-load the processor's state from a file. */
+    void askUserToLoadState (const String& fileSuffix = String())
+    {
+       #if JUCE_MODAL_LOOPS_PERMITTED
+        FileChooser fc (TRANS("Load a saved state"), getLastFile(), getFilePatterns (fileSuffix));
+
+        if (fc.browseForFileToOpen())
+        {
+            setLastFile (fc);
+
+            MemoryBlock data;
+
+            if (fc.getResult().loadFileAsData (data))
+                processor->setStateInformation (data.getData(), (int) data.getSize());
+            else
+                AlertWindow::showMessageBoxAsync (AlertWindow::WarningIcon,
+                                                  TRANS("Error whilst loading"),
+                                                  TRANS("Couldn't read from the specified file!"));
+        }
+       #else
+        ignoreUnused (fileSuffix);
+       #endif
+    }
+
+    //==============================================================================
+    void startPlaying()
+    {
+        player.setProcessor (processor);
+
+       #if JucePlugin_Enable_IAA && JUCE_IOS
+        if (auto device = dynamic_cast<iOSAudioIODevice*> (deviceManager.getCurrentAudioDevice()))
+        {
+            processor->setPlayHead (device->getAudioPlayHead());
+            device->setMidiMessageCollector (&player.getMidiMessageCollector());
+        }
+       #endif
+    }
+
+    void stopPlaying()
+    {
+        player.setProcessor (nullptr);
+    }
+
+    //==============================================================================
+    /** Shows an audio properties dialog box modally. */
+    void showAudioSettingsDialog()
+    {
+        DialogWindow::LaunchOptions o;
+
+        auto totalInChannels  = processor->getMainBusNumInputChannels();
+        auto totalOutChannels = processor->getMainBusNumOutputChannels();
+
+        if (channelConfiguration.size() > 0)
+        {
+            auto defaultConfig = channelConfiguration.getReference (0);
+            totalInChannels  = defaultConfig.numIns;
+            totalOutChannels = defaultConfig.numOuts;
+        }
+
+        o.content.setOwned (new SettingsComponent (*this, deviceManager,
+                                                          totalInChannels,
+                                                          totalInChannels,
+                                                          totalOutChannels,
+                                                          totalOutChannels));
+        o.content->setSize (500, 450);
+
+        o.dialogTitle                   = TRANS("Audio/MIDI Settings");
+        o.dialogBackgroundColour        = o.content->getLookAndFeel().findColour (ResizableWindow::backgroundColourId);
+        o.escapeKeyTriggersCloseButton  = true;
+        o.useNativeTitleBar             = true;
+        o.resizable                     = false;
+
+        o.launchAsync();
+    }
+
+    void saveAudioDeviceState()
+    {
+        if (settings != nullptr)
+        {
+            ScopedPointer<XmlElement> xml (deviceManager.createStateXml());
+
+            settings->setValue ("audioSetup", xml);
+
+           #if ! (JUCE_IOS || JUCE_ANDROID)
+            settings->setValue ("shouldMuteInput", (bool) shouldMuteInput.getValue());
+           #endif
+        }
+    }
+
+    void reloadAudioDeviceState (bool enableAudioInput,
+                                 const String& preferredDefaultDeviceName,
+                                 const AudioDeviceManager::AudioDeviceSetup* preferredSetupOptions)
+    {
+        ScopedPointer<XmlElement> savedState;
+
+        if (settings != nullptr)
+        {
+            savedState      = settings->getXmlValue ("audioSetup");
+
+           #if ! (JUCE_IOS || JUCE_ANDROID)
+            shouldMuteInput.setValue (settings->getBoolValue ("shouldMuteInput", true));
+           #endif
+        }
+
+        auto totalInChannels  = processor->getMainBusNumInputChannels();
+        auto totalOutChannels = processor->getMainBusNumOutputChannels();
+
+        if (channelConfiguration.size() > 0)
+        {
+            auto defaultConfig = channelConfiguration.getReference (0);
+            totalInChannels  = defaultConfig.numIns;
+            totalOutChannels = defaultConfig.numOuts;
+        }
+
+        deviceManager.initialise (enableAudioInput ? totalInChannels : 0,
+                                  totalOutChannels,
+                                  savedState,
+                                  true,
+                                  preferredDefaultDeviceName,
+                                  preferredSetupOptions);
+    }
+
+    //==============================================================================
+    void savePluginState()
+    {
+        if (settings != nullptr && processor != nullptr)
+        {
+            MemoryBlock data;
+            processor->getStateInformation (data);
+
+            settings->setValue ("filterState", data.toBase64Encoding());
+        }
+    }
+
+    void reloadPluginState()
+    {
+        if (settings != nullptr)
+        {
+            MemoryBlock data;
+
+            if (data.fromBase64Encoding (settings->getValue ("filterState")) && data.getSize() > 0)
+                processor->setStateInformation (data.getData(), (int) data.getSize());
+        }
+    }
+
+    //==============================================================================
+    void switchToHostApplication()
+    {
+       #if JUCE_IOS
+        if (auto device = dynamic_cast<iOSAudioIODevice*> (deviceManager.getCurrentAudioDevice()))
+            device->switchApplication();
+       #endif
+    }
+
+    bool isInterAppAudioConnected()
+    {
+       #if JUCE_IOS
+        if (auto device = dynamic_cast<iOSAudioIODevice*> (deviceManager.getCurrentAudioDevice()))
+            return device->isInterAppAudioConnected();
+       #endif
+
+        return false;
+    }
+
+   #if JUCE_MODULE_AVAILABLE_juce_gui_basics
+    Image getIAAHostIcon (int size)
+    {
+       #if JUCE_IOS && JucePlugin_Enable_IAA
+        if (auto device = dynamic_cast<iOSAudioIODevice*> (deviceManager.getCurrentAudioDevice()))
+            return device->getIcon (size);
+       #else
+        ignoreUnused (size);
+       #endif
+
+        return {};
+    }
+   #endif
+
+    static StandalonePluginHolder* getInstance();
+
+    //==============================================================================
+    OptionalScopedPointer<PropertySet> settings;
+    ScopedPointer<AudioProcessor> processor;
+    AudioDeviceManager deviceManager;
+    AudioProcessorPlayer player;
+    Array<PluginInOuts> channelConfiguration;
+
+    // avoid feedback loop by default
+    bool processorHasPotentialFeedbackLoop = true;
+    Value shouldMuteInput;
+    AudioSampleBuffer emptyBuffer;
+
+    ScopedPointer<AudioDeviceManager::AudioDeviceSetup> options;
+
+   #if JUCE_IOS || JUCE_ANDROID
+    StringArray lastMidiDevices;
+   #endif
+
+private:
+    //==============================================================================
+    class SettingsComponent : public Component
+    {
+    public:
+        SettingsComponent (StandalonePluginHolder& pluginHolder,
+                           AudioDeviceManager& deviceManagerToUse,
+                           int minAudioInputChannels,
+                           int maxAudioInputChannels,
+                           int minAudioOutputChannels,
+                           int maxAudioOutputChannels)
+            : owner (pluginHolder),
+              deviceSelector (deviceManagerToUse,
+                              minAudioInputChannels, maxAudioInputChannels,
+                              minAudioOutputChannels, maxAudioOutputChannels,
+                              true, false,
+                              true, false),
+              shouldMuteLabel  ("Feedback Loop:", "Feedback Loop:"),
+              shouldMuteButton ("Mute audio input")
+        {
+            setOpaque (true);
+
+            shouldMuteButton.setClickingTogglesState (true);
+            shouldMuteButton.getToggleStateValue().referTo (owner.shouldMuteInput);
+
+            addAndMakeVisible (deviceSelector);
+
+            if (owner.getProcessorHasPotentialFeedbackLoop())
+            {
+                addAndMakeVisible (shouldMuteButton);
+                addAndMakeVisible (shouldMuteLabel);
+
+                shouldMuteLabel.attachToComponent (&shouldMuteButton, true);
+            }
+        }
+
+        void paint (Graphics& g) override
+        {
+            g.fillAll (getLookAndFeel().findColour (ResizableWindow::backgroundColourId));
+        }
+
+        void resized() override
+        {
+            auto r = getLocalBounds();
+
+            if (owner.getProcessorHasPotentialFeedbackLoop())
+            {
+                auto itemHeight = deviceSelector.getItemHeight();
+                auto extra = r.removeFromTop (itemHeight);
+
+                auto seperatorHeight = (itemHeight >> 1);
+                shouldMuteButton.setBounds (Rectangle<int> (extra.proportionOfWidth (0.35f), seperatorHeight,
+                                                            extra.proportionOfWidth (0.60f), deviceSelector.getItemHeight()));
+
+                r.removeFromTop (seperatorHeight);
+            }
+
+            deviceSelector.setBounds (r);
+        }
+
+    private:
+        //==============================================================================
+        StandalonePluginHolder& owner;
+        AudioDeviceSelectorComponent deviceSelector;
+        Label shouldMuteLabel;
+        ToggleButton shouldMuteButton;
+
+        //==============================================================================
+        JUCE_DECLARE_NON_COPYABLE_WITH_LEAK_DETECTOR (SettingsComponent)
+    };
+
+    //==============================================================================
+    void audioDeviceIOCallback (const float** inputChannelData,
+                                int numInputChannels,
+                                float** outputChannelData,
+                                int numOutputChannels,
+                                int numSamples) override
+    {
+        const bool inputMuted = shouldMuteInput.getValue();
+
+        if (inputMuted)
+        {
+            emptyBuffer.clear();
+            inputChannelData = emptyBuffer.getArrayOfReadPointers();
+        }
+
+        player.audioDeviceIOCallback (inputChannelData, numInputChannels,
+                                      outputChannelData, numOutputChannels, numSamples);
+    }
+
+    void audioDeviceAboutToStart (AudioIODevice* device) override
+    {
+        emptyBuffer.setSize (device->getActiveInputChannels().countNumberOfSetBits(), device->getCurrentBufferSizeSamples());
+        emptyBuffer.clear();
+
+        player.audioDeviceAboutToStart (device);
+    }
+
+    void audioDeviceStopped() override
+    {
+        player.audioDeviceStopped();
+        emptyBuffer.setSize (0, 0);
+    }
+
+    //==============================================================================
+    void setupAudioDevices (bool enableAudioInput,
+                            const String& preferredDefaultDeviceName,
+                            const AudioDeviceManager::AudioDeviceSetup* preferredSetupOptions)
+    {
+        deviceManager.addAudioCallback (this);
+        deviceManager.addMidiInputCallback ({}, &player);
+
+        reloadAudioDeviceState (enableAudioInput, preferredDefaultDeviceName, preferredSetupOptions);
+    }
+
+    void shutDownAudioDevices()
+    {
+        saveAudioDeviceState();
+
+        deviceManager.removeMidiInputCallback ({}, &player);
+        deviceManager.removeAudioCallback (this);
+    }
+
+   #if JUCE_IOS || JUCE_ANDROID
+    void timerCallback() override
+    {
+        auto newMidiDevices = MidiInput::getDevices();
+
+        if (newMidiDevices != lastMidiDevices)
+        {
+            for (auto& oldDevice : lastMidiDevices)
+            {
+                if (! newMidiDevices.contains (oldDevice))
+                {
+                    deviceManager.setMidiInputEnabled (oldDevice, false);
+                    deviceManager.removeMidiInputCallback (oldDevice, &player);
+                }
+            }
+
+            for (auto& newDevice : newMidiDevices)
+            {
+                if (! lastMidiDevices.contains (newDevice))
+                {
+                    deviceManager.addMidiInputCallback (newDevice, &player);
+                    deviceManager.setMidiInputEnabled (newDevice, true);
+                }
+            }
+        }
+    }
+   #endif
+
+    JUCE_DECLARE_NON_COPYABLE_WITH_LEAK_DETECTOR (StandalonePluginHolder)
+};
+
+//==============================================================================
+/**
+    A class that can be used to run a simple standalone application containing your filter.
+
+    Just create one of these objects in your JUCEApplicationBase::initialise() method, and
+    let it do its work. It will create your filter object using the same createPluginFilter() function
+    that the other plugin wrappers use.
+*/
+class StandaloneFilterWindow    : public DocumentWindow,
+                                  public ButtonListener   // (can't use Button::Listener due to VC2005 bug)
+{
+public:
+    //==============================================================================
+    typedef StandalonePluginHolder::PluginInOuts PluginInOuts;
+
+    //==============================================================================
+    /** Creates a window with a given title and colour.
+        The settings object can be a PropertySet that the class should use to
+        store its settings (it can also be null). If takeOwnershipOfSettings is
+        true, then the settings object will be owned and deleted by this object.
+    */
+    StandaloneFilterWindow (const String& title,
+                            Colour backgroundColour,
+                            PropertySet* settingsToUse,
+                            bool takeOwnershipOfSettings,
+                            const String& preferredDefaultDeviceName = String(),
+                            const AudioDeviceManager::AudioDeviceSetup* preferredSetupOptions = nullptr,
+                            const Array<PluginInOuts>& constrainToConfiguration = Array<PluginInOuts> ())
+        : DocumentWindow (title, backgroundColour, DocumentWindow::minimiseButton | DocumentWindow::closeButton),
+          optionsButton ("Options")
+    {
+        setTitleBarButtonsRequired (DocumentWindow::minimiseButton | DocumentWindow::closeButton, false);
+
+        Component::addAndMakeVisible (optionsButton);
+        optionsButton.addListener (this);
+        optionsButton.setTriggeredOnMouseDown (true);
+
+        pluginHolder = new StandalonePluginHolder (settingsToUse, takeOwnershipOfSettings,
+                                                   preferredDefaultDeviceName, preferredSetupOptions,
+                                                   constrainToConfiguration);
+
+       #if JUCE_IOS || JUCE_ANDROID
+        setFullScreen (true);
+        setContentOwned (new MainContentComponent (*this), false);
+        Desktop::getInstance().setKioskModeComponent (this, false);
+       #else
+        setContentOwned (new MainContentComponent (*this), true);
+
+        if (auto* props = pluginHolder->settings.get())
+        {
+            const int x = props->getIntValue ("windowX", -100);
+            const int y = props->getIntValue ("windowY", -100);
+
+            if (x != -100 && y != -100)
+                setBoundsConstrained ({ x, y, getWidth(), getHeight() });
+            else
+                centreWithSize (getWidth(), getHeight());
+        }
+        else
+        {
+            centreWithSize (getWidth(), getHeight());
+        }
+       #endif
+    }
+
+    ~StandaloneFilterWindow()
+    {
+       #if (! JUCE_IOS) && (! JUCE_ANDROID)
+        if (auto* props = pluginHolder->settings.get())
+        {
+            props->setValue ("windowX", getX());
+            props->setValue ("windowY", getY());
+        }
+       #endif
+
+        pluginHolder->stopPlaying();
+        clearContentComponent();
+        pluginHolder = nullptr;
+    }
+
+    //==============================================================================
+    AudioProcessor* getAudioProcessor() const noexcept      { return pluginHolder->processor; }
+    AudioDeviceManager& getDeviceManager() const noexcept   { return pluginHolder->deviceManager; }
+
+    /** Deletes and re-creates the plugin, resetting it to its default state. */
+    void resetToDefaultState()
+    {
+        pluginHolder->stopPlaying();
+        clearContentComponent();
+        pluginHolder->deletePlugin();
+
+        if (auto* props = pluginHolder->settings.get())
+            props->removeValue ("filterState");
+
+        pluginHolder->createPlugin();
+        setContentOwned (new MainContentComponent (*this), true);
+        pluginHolder->startPlaying();
+    }
+
+    //==============================================================================
+    void closeButtonPressed() override
+    {
+        JUCEApplicationBase::quit();
+    }
+
+    void buttonClicked (Button*) override
+    {
+        PopupMenu m;
+        m.addItem (1, TRANS("Audio/MIDI Settings..."));
+        m.addSeparator();
+        m.addItem (2, TRANS("Save current state..."));
+        m.addItem (3, TRANS("Load a saved state..."));
+        m.addSeparator();
+        m.addItem (4, TRANS("Reset to default state"));
+
+        m.showMenuAsync (PopupMenu::Options(),
+                         ModalCallbackFunction::forComponent (menuCallback, this));
+    }
+
+    void handleMenuResult (int result)
+    {
+        switch (result)
+        {
+            case 1:  pluginHolder->showAudioSettingsDialog(); break;
+            case 2:  pluginHolder->askUserToSaveState(); break;
+            case 3:  pluginHolder->askUserToLoadState(); break;
+            case 4:  resetToDefaultState(); break;
+            default: break;
+        }
+    }
+
+    static void menuCallback (int result, StandaloneFilterWindow* button)
+    {
+        if (button != nullptr && result != 0)
+            button->handleMenuResult (result);
+    }
+
+    void resized() override
+    {
+        DocumentWindow::resized();
+        optionsButton.setBounds (8, 6, 60, getTitleBarHeight() - 8);
+    }
+
+    virtual StandalonePluginHolder* getPluginHolder()    { return pluginHolder; }
+
+    ScopedPointer<StandalonePluginHolder> pluginHolder;
+
+private:
+    //==============================================================================
+    class MainContentComponent : public Component, private Value::Listener,
+                                                           Button::Listener,
+                                                           ComponentListener
+    {
+    public:
+        MainContentComponent (StandaloneFilterWindow& filterWindow)
+            : owner (filterWindow), notification (this),
+              editor (owner.getAudioProcessor()->createEditorIfNeeded()),
+              shouldShowNotification (false)
+        {
+            Value& inputMutedValue = owner.pluginHolder->getMuteInputValue();
+
+            if (editor != nullptr)
+            {
+                editor->addComponentListener (this);
+                componentMovedOrResized (*editor, false, true);
+
+                addAndMakeVisible (editor);
+            }
+
+            addChildComponent (notification);
+
+            if (owner.pluginHolder->getProcessorHasPotentialFeedbackLoop())
+            {
+                inputMutedValue.addListener (this);
+                shouldShowNotification = inputMutedValue.getValue();
+            }
+
+            inputMutedChanged (shouldShowNotification);
+        }
+
+        ~MainContentComponent()
+        {
+            if (editor != nullptr)
+            {
+                editor->removeComponentListener (this);
+                owner.pluginHolder->processor->editorBeingDeleted (editor);
+                editor = nullptr;
+            }
+        }
+
+        void resized() override
+        {
+            auto r = getLocalBounds();
+
+            if (shouldShowNotification)
+                notification.setBounds (r.removeFromTop (NotificationArea::height));
+
+            editor->setBounds (r);
+        }
+
+    private:
+        //==============================================================================
+        class NotificationArea : public Component
+        {
+        public:
+            enum { height = 30 };
+
+            NotificationArea (Button::Listener* settingsButtonListener)
+                : notification ("notification", "Audio input is muted to avoid feedback loop"),
+                 #if JUCE_IOS || JUCE_ANDROID
+                  settingsButton ("Unmute Input")
+                 #else
+                  settingsButton ("Settings...")
+                 #endif
+            {
+                setOpaque (true);
+
+                notification.setColour (Label::textColourId, Colours::black);
+
+                settingsButton.addListener (settingsButtonListener);
+
+                addAndMakeVisible (notification);
+                addAndMakeVisible (settingsButton);
+            }
+
+            void paint (Graphics& g) override
+            {
+                auto r = getLocalBounds();
+
+                g.setColour (Colours::darkgoldenrod);
+                g.fillRect (r.removeFromBottom (1));
+
+                g.setColour (Colours::lightgoldenrodyellow);
+                g.fillRect (r);
+            }
+
+            void resized() override
+            {
+                auto r = getLocalBounds().reduced (5);
+
+                settingsButton.setBounds (r.removeFromRight (70));
+                notification.setBounds (r);
+            }
+        private:
+            Label notification;
+            TextButton settingsButton;
+        };
+
+        //==============================================================================
+        void inputMutedChanged (bool newInputMutedValue)
+        {
+            shouldShowNotification = newInputMutedValue;
+            notification.setVisible (shouldShowNotification);
+
+            setSize (editor->getWidth(),
+                     editor->getHeight()
+                     + (shouldShowNotification ? NotificationArea::height : 0));
+        }
+
+        void valueChanged (Value& value) override     { inputMutedChanged (value.getValue()); }
+        void buttonClicked (Button*) override
+        {
+           #if JUCE_IOS || JUCE_ANDROID
+            owner.pluginHolder->getMuteInputValue().setValue (false);
+           #else
+            owner.pluginHolder->showAudioSettingsDialog();
+           #endif
+        }
+
+        //==============================================================================
+        void componentMovedOrResized (Component&, bool, bool wasResized) override
+        {
+            if (wasResized && editor != nullptr)
+                setSize (editor->getWidth(),
+                         editor->getHeight() + (shouldShowNotification ? NotificationArea::height : 0));
+        }
+
+        //==============================================================================
+        StandaloneFilterWindow& owner;
+        NotificationArea notification;
+        ScopedPointer<AudioProcessorEditor> editor;
+        bool shouldShowNotification;
+
+        JUCE_DECLARE_NON_COPYABLE_WITH_LEAK_DETECTOR (MainContentComponent)
+    };
+
+    //==============================================================================
+    TextButton optionsButton;
+
+    JUCE_DECLARE_NON_COPYABLE_WITH_LEAK_DETECTOR (StandaloneFilterWindow)
+};
+
+StandalonePluginHolder* StandalonePluginHolder::getInstance()
+{
+   #if JucePlugin_Enable_IAA || JucePlugin_Build_Standalone
+    if (PluginHostType::getPluginLoadedAs() == AudioProcessor::wrapperType_Standalone)
+    {
+        auto& desktop = Desktop::getInstance();
+        const int numTopLevelWindows = desktop.getNumComponents();
+
+        for (int i = 0; i < numTopLevelWindows; ++i)
+            if (auto window = dynamic_cast<StandaloneFilterWindow*> (desktop.getComponent (i)))
+                return window->getPluginHolder();
+    }
+   #endif
+
+    return nullptr;
+}