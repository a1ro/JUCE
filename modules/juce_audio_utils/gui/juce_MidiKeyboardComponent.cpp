--- conflicted
+++ resolved
@@ -1,498 +1,495 @@
-/*
-  ==============================================================================
-
-   This file is part of the JUCE framework.
-   Copyright (c) Raw Material Software Limited
-
-   JUCE is an open source framework subject to commercial or open source
-   licensing.
-
-   By downloading, installing, or using the JUCE framework, or combining the
-   JUCE framework with any other source code, object code, content or any other
-   copyrightable work, you agree to the terms of the JUCE End User Licence
-   Agreement, and all incorporated terms including the JUCE Privacy Policy and
-   the JUCE Website Terms of Service, as applicable, which will bind you. If you
-   do not agree to the terms of these agreements, we will not license the JUCE
-   framework to you, and you must discontinue the installation or download
-   process and cease use of the JUCE framework.
-
-   JUCE End User Licence Agreement: https://juce.com/legal/juce-8-licence/
-   JUCE Privacy Policy: https://juce.com/juce-privacy-policy
-   JUCE Website Terms of Service: https://juce.com/juce-website-terms-of-service/
-
-   Or:
-
-   You may also use this code under the terms of the AGPLv3:
-   https://www.gnu.org/licenses/agpl-3.0.en.html
-
-   THE JUCE FRAMEWORK IS PROVIDED "AS IS" WITHOUT ANY WARRANTY, AND ALL
-   WARRANTIES, WHETHER EXPRESSED OR IMPLIED, INCLUDING WARRANTY OF
-   MERCHANTABILITY OR FITNESS FOR A PARTICULAR PURPOSE, ARE DISCLAIMED.
-
-  ==============================================================================
-*/
-
-namespace juce
-{
-
-//==============================================================================
-MidiKeyboardComponent::MidiKeyboardComponent (MidiKeyboardState& stateToUse, Orientation orientationToUse)
-    : KeyboardComponentBase (orientationToUse), state (stateToUse)
-{
-    state.addListener (this);
-
-    // initialise with a default set of qwerty key-mappings.
-    const std::string_view keys { "awsedftgyhujkolp;" };
-
-    for (const char& c : keys)
-        setKeyPressForNote ({c, 0, 0}, (int) std::distance (keys.data(), &c));
-
-    mouseOverNotes.insertMultiple (0, -1, 32);
-    mouseDownNotes.insertMultiple (0, -1, 32);
-
-    colourChanged();
-    setWantsKeyboardFocus (true);
-
-    startTimerHz (20);
-}
-
-MidiKeyboardComponent::~MidiKeyboardComponent()
-{
-    state.removeListener (this);
-}
-
-//==============================================================================
-void MidiKeyboardComponent::setVelocity (float v, bool useMousePosition)
-{
-    velocity = v;
-    useMousePositionForVelocity = useMousePosition;
-}
-
-//==============================================================================
-void MidiKeyboardComponent::setMidiChannel (int midiChannelNumber)
-{
-    jassert (midiChannelNumber > 0 && midiChannelNumber <= 16);
-
-    if (midiChannel != midiChannelNumber)
-    {
-        resetAnyKeysInUse();
-        midiChannel = jlimit (1, 16, midiChannelNumber);
-    }
-}
-
-void MidiKeyboardComponent::setMidiChannelsToDisplay (int midiChannelMask)
-{
-    midiInChannelMask = midiChannelMask;
-    noPendingUpdates.store (false);
-}
-
-//==============================================================================
-void MidiKeyboardComponent::clearKeyMappings()
-{
-    resetAnyKeysInUse();
-    keyPressNotes.clear();
-    keyPresses.clear();
-}
-
-void MidiKeyboardComponent::setKeyPressForNote (const KeyPress& key, int midiNoteOffsetFromC)
-{
-    removeKeyPressForNote (midiNoteOffsetFromC);
-
-    keyPressNotes.add (midiNoteOffsetFromC);
-    keyPresses.add (key);
-}
-
-void MidiKeyboardComponent::removeKeyPressForNote (int midiNoteOffsetFromC)
-{
-    for (int i = keyPressNotes.size(); --i >= 0;)
-    {
-        if (keyPressNotes.getUnchecked (i) == midiNoteOffsetFromC)
-        {
-            keyPressNotes.remove (i);
-            keyPresses.remove (i);
-        }
-    }
-}
-
-void MidiKeyboardComponent::setKeyPressBaseOctave (int newOctaveNumber)
-{
-    jassert (newOctaveNumber >= 0 && newOctaveNumber <= 10);
-
-    keyMappingOctave = newOctaveNumber;
-}
-
-//==============================================================================
-void MidiKeyboardComponent::resetAnyKeysInUse()
-{
-    if (! keysPressed.isZero())
-    {
-        for (int i = 128; --i >= 0;)
-            if (keysPressed[i])
-                state.noteOff (midiChannel, i, 0.0f);
-
-        keysPressed.clear();
-    }
-
-    for (int i = mouseDownNotes.size(); --i >= 0;)
-    {
-        auto noteDown = mouseDownNotes.getUnchecked (i);
-
-        if (noteDown >= 0)
-        {
-            state.noteOff (midiChannel, noteDown, 0.0f);
-            mouseDownNotes.set (i, -1);
-        }
-
-        mouseOverNotes.set (i, -1);
-    }
-}
-
-void MidiKeyboardComponent::updateNoteUnderMouse (const MouseEvent& e, bool isDown)
-{
-    updateNoteUnderMouse (e.getEventRelativeTo (this).position, isDown, e.source.getIndex());
-}
-
-void MidiKeyboardComponent::updateNoteUnderMouse (Point<float> pos, bool isDown, int fingerNum)
-{
-    const auto noteInfo = getNoteAndVelocityAtPosition (pos);
-    const auto newNote = noteInfo.note;
-    const auto oldNote = mouseOverNotes.getUnchecked (fingerNum);
-    const auto oldNoteDown = mouseDownNotes.getUnchecked (fingerNum);
-    const auto eventVelocity = useMousePositionForVelocity ? noteInfo.velocity * velocity : velocity;
-
-    if (oldNote != newNote)
-    {
-        repaintNote (oldNote);
-        repaintNote (newNote);
-        mouseOverNotes.set (fingerNum, newNote);
-    }
-
-    if (isDown)
-    {
-        if (newNote != oldNoteDown)
-        {
-            if (oldNoteDown >= 0)
-            {
-                mouseDownNotes.set (fingerNum, -1);
-
-                if (! mouseDownNotes.contains (oldNoteDown))
-                    state.noteOff (midiChannel, oldNoteDown, eventVelocity);
-            }
-
-            if (newNote >= 0 && ! mouseDownNotes.contains (newNote))
-            {
-                state.noteOn (midiChannel, newNote, eventVelocity);
-                mouseDownNotes.set (fingerNum, newNote);
-            }
-        }
-    }
-    else if (oldNoteDown >= 0)
-    {
-        mouseDownNotes.set (fingerNum, -1);
-
-        if (! mouseDownNotes.contains (oldNoteDown))
-            state.noteOff (midiChannel, oldNoteDown, eventVelocity);
-    }
-}
-
-void MidiKeyboardComponent::repaintNote (int noteNum)
-{
-    if (getRangeStart() <= noteNum && noteNum <= getRangeEnd())
-        repaint (getRectangleForKey (noteNum).getSmallestIntegerContainer());
-}
-
-
-void MidiKeyboardComponent::mouseMove (const MouseEvent& e)
-{
-    updateNoteUnderMouse (e, false);
-}
-
-void MidiKeyboardComponent::mouseDrag (const MouseEvent& e)
-{
-    auto newNote = getNoteAndVelocityAtPosition (e.position).note;
-
-    if (newNote >= 0 && mouseDraggedToKey (newNote, e))
-        updateNoteUnderMouse (e, true);
-}
-
-void MidiKeyboardComponent::mouseDown (const MouseEvent& e)
-{
-    auto newNote = getNoteAndVelocityAtPosition (e.position).note;
-
-    if (newNote >= 0 && mouseDownOnKey (newNote, e))
-        updateNoteUnderMouse (e, true);
-}
-
-void MidiKeyboardComponent::mouseUp (const MouseEvent& e)
-{
-    updateNoteUnderMouse (e, false);
-
-    auto note = getNoteAndVelocityAtPosition (e.position).note;
-
-    if (note >= 0)
-        mouseUpOnKey (note, e);
-}
-
-void MidiKeyboardComponent::mouseEnter (const MouseEvent& e)
-{
-    updateNoteUnderMouse (e, false);
-}
-
-void MidiKeyboardComponent::mouseExit (const MouseEvent& e)
-{
-    updateNoteUnderMouse (e, false);
-}
-
-void MidiKeyboardComponent::timerCallback()
-{
-    if (noPendingUpdates.exchange (true))
-        return;
-
-    for (auto i = getRangeStart(); i <= getRangeEnd(); ++i)
-    {
-        const auto isOn = state.isNoteOnForChannels (midiInChannelMask, i);
-
-        if (keysCurrentlyDrawnDown[i] != isOn)
-        {
-            keysCurrentlyDrawnDown.setBit (i, isOn);
-            repaintNote (i);
-        }
-    }
-}
-
-bool MidiKeyboardComponent::keyStateChanged (bool /*isKeyDown*/)
-{
-    bool keyPressUsed = false;
-
-    for (int i = keyPresses.size(); --i >= 0;)
-    {
-        auto note = 12 * keyMappingOctave + keyPressNotes.getUnchecked (i);
-
-        if (keyPresses.getReference (i).isCurrentlyDown())
-        {
-            if (! keysPressed[note])
-            {
-                keysPressed.setBit (note);
-                state.noteOn (midiChannel, note, velocity);
-                keyPressUsed = true;
-            }
-        }
-        else
-        {
-            if (keysPressed[note])
-            {
-                keysPressed.clearBit (note);
-                state.noteOff (midiChannel, note, 0.0f);
-                keyPressUsed = true;
-            }
-        }
-    }
-
-    return keyPressUsed;
-}
-
-bool MidiKeyboardComponent::keyPressed (const KeyPress& key)
-{
-    return keyPresses.contains (key);
-}
-
-void MidiKeyboardComponent::focusLost (FocusChangeType)
-{
-    resetAnyKeysInUse();
-}
-
-//==============================================================================
-void MidiKeyboardComponent::drawKeyboardBackground (Graphics& g, Rectangle<float> area)
-{
-<<<<<<< HEAD
-    g.fillAll (findColour (whiteNoteColourId));
-
-    auto width = area.getWidth();
-    auto height = area.getHeight();
-    auto currentOrientation = getOrientation();
-    Point<float> shadowGradientStart, shadowGradientEnd;
-
-    if (currentOrientation == verticalKeyboardFacingLeft)
-    {
-        shadowGradientStart.x = width - 1.0f;
-        shadowGradientEnd.x   = width - 5.0f;
-    }
-    else if (currentOrientation == verticalKeyboardFacingRight)
-    {
-        shadowGradientEnd.x = 5.0f;
-    }
-    else
-    {
-        shadowGradientEnd.y = 5.0f;
-    }
-
-    auto keyboardWidth = getRectangleForKey (getRangeEnd()).getRight();
-    auto shadowColour = findColour (shadowColourId);
-
-    if (! shadowColour.isTransparent())
-    {
-        g.setGradientFill ({ shadowColour, shadowGradientStart,
-                             shadowColour.withAlpha (0.0f), shadowGradientEnd,
-                             false });
-
-        switch (currentOrientation)
-        {
-            case horizontalKeyboard:            g.fillRect (0.0f, 0.0f, keyboardWidth, 5.0f); break;
-            case verticalKeyboardFacingLeft:    g.fillRect (width - 5.0f, 0.0f, 5.0f, keyboardWidth); break;
-            case verticalKeyboardFacingRight:   g.fillRect (0.0f, 0.0f, 5.0f, keyboardWidth); break;
-            default: break;
-        }
-    }
-
-    auto lineColour = findColour (keySeparatorLineColourId);
-
-    if (! lineColour.isTransparent())
-    {
-        g.setColour (lineColour);
-
-        switch (currentOrientation)
-        {
-            case horizontalKeyboard:            g.fillRect (0.0f, height - 1.0f, keyboardWidth, 1.0f); break;
-            case verticalKeyboardFacingLeft:    g.fillRect (0.0f, 0.0f, 1.0f, keyboardWidth); break;
-            case verticalKeyboardFacingRight:   g.fillRect (width - 1.0f, 0.0f, 1.0f, keyboardWidth); break;
-            default: break;
-        }
-    }
-}
-
-void MidiKeyboardComponent::drawWhiteNote (int midiNoteNumber, Graphics& g, Rectangle<float> area,
-                                           bool isDown, bool isOver, Colour lineColour, Colour textColour)
-{
-    auto c = Colours::transparentWhite;
-
-    if (isDown)  c = findColour (keyDownOverlayColourId);
-    if (isOver)  c = c.overlaidWith (findColour (mouseOverKeyOverlayColourId));
-
-    g.setColour (c);
-    g.fillRect (area);
-
-    const auto currentOrientation = getOrientation();
-
-    auto text = getWhiteNoteText (midiNoteNumber);
-
-    if (text.isNotEmpty())
-    {
-        auto fontHeight = jmin (12.0f, getKeyWidth() * 0.9f);
-
-        g.setColour (textColour);
-        g.setFont (withDefaultMetrics (FontOptions { fontHeight }).withHorizontalScale (0.8f));
-
-        switch (currentOrientation)
-        {
-            case horizontalKeyboard:            g.drawText (text, area.withTrimmedLeft (1.0f).withTrimmedBottom (2.0f), Justification::centredBottom, false); break;
-            case verticalKeyboardFacingLeft:    g.drawText (text, area.reduced (2.0f), Justification::centredLeft,   false); break;
-            case verticalKeyboardFacingRight:   g.drawText (text, area.reduced (2.0f), Justification::centredRight,  false); break;
-            default: break;
-        }
-    }
-
-    if (! lineColour.isTransparent())
-    {
-        g.setColour (lineColour);
-
-        switch (currentOrientation)
-        {
-            case horizontalKeyboard:            g.fillRect (area.withWidth (1.0f)); break;
-            case verticalKeyboardFacingLeft:    g.fillRect (area.withHeight (1.0f)); break;
-            case verticalKeyboardFacingRight:   g.fillRect (area.removeFromBottom (1.0f)); break;
-            default: break;
-        }
-
-        if (midiNoteNumber == getRangeEnd())
-        {
-            switch (currentOrientation)
-            {
-                case horizontalKeyboard:            g.fillRect (area.expanded (1.0f, 0).removeFromRight (1.0f)); break;
-                case verticalKeyboardFacingLeft:    g.fillRect (area.expanded (0, 1.0f).removeFromBottom (1.0f)); break;
-                case verticalKeyboardFacingRight:   g.fillRect (area.expanded (0, 1.0f).removeFromTop (1.0f)); break;
-                default: break;
-            }
-        }
-    }
-}
-
-void MidiKeyboardComponent::drawBlackNote (int /*midiNoteNumber*/, Graphics& g, Rectangle<float> area,
-                                           bool isDown, bool isOver, Colour noteFillColour)
-{
-    auto c = noteFillColour;
-
-    if (isDown)  c = c.overlaidWith (findColour (keyDownOverlayColourId));
-    if (isOver)  c = c.overlaidWith (findColour (mouseOverKeyOverlayColourId));
-
-    g.setColour (c);
-    g.fillRect (area);
-
-    if (isDown)
-    {
-        g.setColour (noteFillColour);
-        g.drawRect (area);
-    }
-    else
-    {
-        g.setColour (c.brighter());
-        auto sideIndent = 1.0f / 8.0f;
-        auto topIndent = 7.0f / 8.0f;
-        auto w = area.getWidth();
-        auto h = area.getHeight();
-
-        switch (getOrientation())
-        {
-            case horizontalKeyboard:            g.fillRect (area.reduced (w * sideIndent, 0).removeFromTop   (h * topIndent)); break;
-            case verticalKeyboardFacingLeft:    g.fillRect (area.reduced (0, h * sideIndent).removeFromRight (w * topIndent)); break;
-            case verticalKeyboardFacingRight:   g.fillRect (area.reduced (0, h * sideIndent).removeFromLeft  (w * topIndent)); break;
-            default: break;
-        }
-    }
-=======
->>>>>>> 1105a779
-}
-
-String MidiKeyboardComponent::getWhiteNoteText (int midiNoteNumber)
-{
-    if (midiNoteNumber % 12 == 0)
-        return MidiMessage::getMidiNoteName (midiNoteNumber, true, true, getOctaveForMiddleC());
-
-    return {};
-}
-
-void MidiKeyboardComponent::colourChanged()
-{
-    setOpaque (findColour (whiteNoteColourId).isOpaque());
-    repaint();
-}
-
-//==============================================================================
-void MidiKeyboardComponent::drawWhiteKey (int midiNoteNumber, Graphics& g, Rectangle<float> area)
-{
-    drawWhiteNote (midiNoteNumber, g, area, state.isNoteOnForChannels (midiInChannelMask, midiNoteNumber),
-                   mouseOverNotes.contains (midiNoteNumber));
-}
-
-void MidiKeyboardComponent::drawBlackKey (int midiNoteNumber, Graphics& g, Rectangle<float> area)
-{
-    drawBlackNote (midiNoteNumber, g, area, state.isNoteOnForChannels (midiInChannelMask, midiNoteNumber),
-                   mouseOverNotes.contains (midiNoteNumber));
-}
-
-//==============================================================================
-void MidiKeyboardComponent::handleNoteOn (MidiKeyboardState*, int /*midiChannel*/, int /*midiNoteNumber*/, float /*velocity*/)
-{
-    noPendingUpdates.store (false);
-}
-
-void MidiKeyboardComponent::handleNoteOff (MidiKeyboardState*, int /*midiChannel*/, int /*midiNoteNumber*/, float /*velocity*/)
-{
-    noPendingUpdates.store (false);
-}
-
-//==============================================================================
-bool MidiKeyboardComponent::mouseDownOnKey    ([[maybe_unused]] int midiNoteNumber, [[maybe_unused]] const MouseEvent& e)  { return true; }
-bool MidiKeyboardComponent::mouseDraggedToKey ([[maybe_unused]] int midiNoteNumber, [[maybe_unused]] const MouseEvent& e)  { return true; }
-void MidiKeyboardComponent::mouseUpOnKey      ([[maybe_unused]] int midiNoteNumber, [[maybe_unused]] const MouseEvent& e)  {}
-
-} // namespace juce
+/*
+  ==============================================================================
+
+   This file is part of the JUCE framework.
+   Copyright (c) Raw Material Software Limited
+
+   JUCE is an open source framework subject to commercial or open source
+   licensing.
+
+   By downloading, installing, or using the JUCE framework, or combining the
+   JUCE framework with any other source code, object code, content or any other
+   copyrightable work, you agree to the terms of the JUCE End User Licence
+   Agreement, and all incorporated terms including the JUCE Privacy Policy and
+   the JUCE Website Terms of Service, as applicable, which will bind you. If you
+   do not agree to the terms of these agreements, we will not license the JUCE
+   framework to you, and you must discontinue the installation or download
+   process and cease use of the JUCE framework.
+
+   JUCE End User Licence Agreement: https://juce.com/legal/juce-8-licence/
+   JUCE Privacy Policy: https://juce.com/juce-privacy-policy
+   JUCE Website Terms of Service: https://juce.com/juce-website-terms-of-service/
+
+   Or:
+
+   You may also use this code under the terms of the AGPLv3:
+   https://www.gnu.org/licenses/agpl-3.0.en.html
+
+   THE JUCE FRAMEWORK IS PROVIDED "AS IS" WITHOUT ANY WARRANTY, AND ALL
+   WARRANTIES, WHETHER EXPRESSED OR IMPLIED, INCLUDING WARRANTY OF
+   MERCHANTABILITY OR FITNESS FOR A PARTICULAR PURPOSE, ARE DISCLAIMED.
+
+  ==============================================================================
+*/
+
+namespace juce
+{
+
+//==============================================================================
+MidiKeyboardComponent::MidiKeyboardComponent (MidiKeyboardState& stateToUse, Orientation orientationToUse)
+    : KeyboardComponentBase (orientationToUse), state (stateToUse)
+{
+    state.addListener (this);
+
+    // initialise with a default set of qwerty key-mappings.
+    const std::string_view keys { "awsedftgyhujkolp;" };
+
+    for (const char& c : keys)
+        setKeyPressForNote ({c, 0, 0}, (int) std::distance (keys.data(), &c));
+
+    mouseOverNotes.insertMultiple (0, -1, 32);
+    mouseDownNotes.insertMultiple (0, -1, 32);
+
+    colourChanged();
+    setWantsKeyboardFocus (true);
+
+    startTimerHz (20);
+}
+
+MidiKeyboardComponent::~MidiKeyboardComponent()
+{
+    state.removeListener (this);
+}
+
+//==============================================================================
+void MidiKeyboardComponent::setVelocity (float v, bool useMousePosition)
+{
+    velocity = v;
+    useMousePositionForVelocity = useMousePosition;
+}
+
+//==============================================================================
+void MidiKeyboardComponent::setMidiChannel (int midiChannelNumber)
+{
+    jassert (midiChannelNumber > 0 && midiChannelNumber <= 16);
+
+    if (midiChannel != midiChannelNumber)
+    {
+        resetAnyKeysInUse();
+        midiChannel = jlimit (1, 16, midiChannelNumber);
+    }
+}
+
+void MidiKeyboardComponent::setMidiChannelsToDisplay (int midiChannelMask)
+{
+    midiInChannelMask = midiChannelMask;
+    noPendingUpdates.store (false);
+}
+
+//==============================================================================
+void MidiKeyboardComponent::clearKeyMappings()
+{
+    resetAnyKeysInUse();
+    keyPressNotes.clear();
+    keyPresses.clear();
+}
+
+void MidiKeyboardComponent::setKeyPressForNote (const KeyPress& key, int midiNoteOffsetFromC)
+{
+    removeKeyPressForNote (midiNoteOffsetFromC);
+
+    keyPressNotes.add (midiNoteOffsetFromC);
+    keyPresses.add (key);
+}
+
+void MidiKeyboardComponent::removeKeyPressForNote (int midiNoteOffsetFromC)
+{
+    for (int i = keyPressNotes.size(); --i >= 0;)
+    {
+        if (keyPressNotes.getUnchecked (i) == midiNoteOffsetFromC)
+        {
+            keyPressNotes.remove (i);
+            keyPresses.remove (i);
+        }
+    }
+}
+
+void MidiKeyboardComponent::setKeyPressBaseOctave (int newOctaveNumber)
+{
+    jassert (newOctaveNumber >= 0 && newOctaveNumber <= 10);
+
+    keyMappingOctave = newOctaveNumber;
+}
+
+//==============================================================================
+void MidiKeyboardComponent::resetAnyKeysInUse()
+{
+    if (! keysPressed.isZero())
+    {
+        for (int i = 128; --i >= 0;)
+            if (keysPressed[i])
+                state.noteOff (midiChannel, i, 0.0f);
+
+        keysPressed.clear();
+    }
+
+    for (int i = mouseDownNotes.size(); --i >= 0;)
+    {
+        auto noteDown = mouseDownNotes.getUnchecked (i);
+
+        if (noteDown >= 0)
+        {
+            state.noteOff (midiChannel, noteDown, 0.0f);
+            mouseDownNotes.set (i, -1);
+        }
+
+        mouseOverNotes.set (i, -1);
+    }
+}
+
+void MidiKeyboardComponent::updateNoteUnderMouse (const MouseEvent& e, bool isDown)
+{
+    updateNoteUnderMouse (e.getEventRelativeTo (this).position, isDown, e.source.getIndex());
+}
+
+void MidiKeyboardComponent::updateNoteUnderMouse (Point<float> pos, bool isDown, int fingerNum)
+{
+    const auto noteInfo = getNoteAndVelocityAtPosition (pos);
+    const auto newNote = noteInfo.note;
+    const auto oldNote = mouseOverNotes.getUnchecked (fingerNum);
+    const auto oldNoteDown = mouseDownNotes.getUnchecked (fingerNum);
+    const auto eventVelocity = useMousePositionForVelocity ? noteInfo.velocity * velocity : velocity;
+
+    if (oldNote != newNote)
+    {
+        repaintNote (oldNote);
+        repaintNote (newNote);
+        mouseOverNotes.set (fingerNum, newNote);
+    }
+
+    if (isDown)
+    {
+        if (newNote != oldNoteDown)
+        {
+            if (oldNoteDown >= 0)
+            {
+                mouseDownNotes.set (fingerNum, -1);
+
+                if (! mouseDownNotes.contains (oldNoteDown))
+                    state.noteOff (midiChannel, oldNoteDown, eventVelocity);
+            }
+
+            if (newNote >= 0 && ! mouseDownNotes.contains (newNote))
+            {
+                state.noteOn (midiChannel, newNote, eventVelocity);
+                mouseDownNotes.set (fingerNum, newNote);
+            }
+        }
+    }
+    else if (oldNoteDown >= 0)
+    {
+        mouseDownNotes.set (fingerNum, -1);
+
+        if (! mouseDownNotes.contains (oldNoteDown))
+            state.noteOff (midiChannel, oldNoteDown, eventVelocity);
+    }
+}
+
+void MidiKeyboardComponent::repaintNote (int noteNum)
+{
+    if (getRangeStart() <= noteNum && noteNum <= getRangeEnd())
+        repaint (getRectangleForKey (noteNum).getSmallestIntegerContainer());
+}
+
+
+void MidiKeyboardComponent::mouseMove (const MouseEvent& e)
+{
+    updateNoteUnderMouse (e, false);
+}
+
+void MidiKeyboardComponent::mouseDrag (const MouseEvent& e)
+{
+    auto newNote = getNoteAndVelocityAtPosition (e.position).note;
+
+    if (newNote >= 0 && mouseDraggedToKey (newNote, e))
+        updateNoteUnderMouse (e, true);
+}
+
+void MidiKeyboardComponent::mouseDown (const MouseEvent& e)
+{
+    auto newNote = getNoteAndVelocityAtPosition (e.position).note;
+
+    if (newNote >= 0 && mouseDownOnKey (newNote, e))
+        updateNoteUnderMouse (e, true);
+}
+
+void MidiKeyboardComponent::mouseUp (const MouseEvent& e)
+{
+    updateNoteUnderMouse (e, false);
+
+    auto note = getNoteAndVelocityAtPosition (e.position).note;
+
+    if (note >= 0)
+        mouseUpOnKey (note, e);
+}
+
+void MidiKeyboardComponent::mouseEnter (const MouseEvent& e)
+{
+    updateNoteUnderMouse (e, false);
+}
+
+void MidiKeyboardComponent::mouseExit (const MouseEvent& e)
+{
+    updateNoteUnderMouse (e, false);
+}
+
+void MidiKeyboardComponent::timerCallback()
+{
+    if (noPendingUpdates.exchange (true))
+        return;
+
+    for (auto i = getRangeStart(); i <= getRangeEnd(); ++i)
+    {
+        const auto isOn = state.isNoteOnForChannels (midiInChannelMask, i);
+
+        if (keysCurrentlyDrawnDown[i] != isOn)
+        {
+            keysCurrentlyDrawnDown.setBit (i, isOn);
+            repaintNote (i);
+        }
+    }
+}
+
+bool MidiKeyboardComponent::keyStateChanged (bool /*isKeyDown*/)
+{
+    bool keyPressUsed = false;
+
+    for (int i = keyPresses.size(); --i >= 0;)
+    {
+        auto note = 12 * keyMappingOctave + keyPressNotes.getUnchecked (i);
+
+        if (keyPresses.getReference (i).isCurrentlyDown())
+        {
+            if (! keysPressed[note])
+            {
+                keysPressed.setBit (note);
+                state.noteOn (midiChannel, note, velocity);
+                keyPressUsed = true;
+            }
+        }
+        else
+        {
+            if (keysPressed[note])
+            {
+                keysPressed.clearBit (note);
+                state.noteOff (midiChannel, note, 0.0f);
+                keyPressUsed = true;
+            }
+        }
+    }
+
+    return keyPressUsed;
+}
+
+bool MidiKeyboardComponent::keyPressed (const KeyPress& key)
+{
+    return keyPresses.contains (key);
+}
+
+void MidiKeyboardComponent::focusLost (FocusChangeType)
+{
+    resetAnyKeysInUse();
+}
+
+//==============================================================================
+void MidiKeyboardComponent::drawKeyboardBackground (Graphics& g, Rectangle<float> area)
+{
+    g.fillAll (findColour (whiteNoteColourId));
+
+    auto width = area.getWidth();
+    auto height = area.getHeight();
+    auto currentOrientation = getOrientation();
+    Point<float> shadowGradientStart, shadowGradientEnd;
+
+    if (currentOrientation == verticalKeyboardFacingLeft)
+    {
+        shadowGradientStart.x = width - 1.0f;
+        shadowGradientEnd.x   = width - 5.0f;
+    }
+    else if (currentOrientation == verticalKeyboardFacingRight)
+    {
+        shadowGradientEnd.x = 5.0f;
+    }
+    else
+    {
+        shadowGradientEnd.y = 5.0f;
+    }
+
+    auto keyboardWidth = getRectangleForKey (getRangeEnd()).getRight();
+    auto shadowColour = findColour (shadowColourId);
+
+    if (! shadowColour.isTransparent())
+    {
+        g.setGradientFill ({ shadowColour, shadowGradientStart,
+                             shadowColour.withAlpha (0.0f), shadowGradientEnd,
+                             false });
+
+        switch (currentOrientation)
+        {
+            case horizontalKeyboard:            g.fillRect (0.0f, 0.0f, keyboardWidth, 5.0f); break;
+            case verticalKeyboardFacingLeft:    g.fillRect (width - 5.0f, 0.0f, 5.0f, keyboardWidth); break;
+            case verticalKeyboardFacingRight:   g.fillRect (0.0f, 0.0f, 5.0f, keyboardWidth); break;
+            default: break;
+        }
+    }
+
+    auto lineColour = findColour (keySeparatorLineColourId);
+
+    if (! lineColour.isTransparent())
+    {
+        g.setColour (lineColour);
+
+        switch (currentOrientation)
+        {
+            case horizontalKeyboard:            g.fillRect (0.0f, height - 1.0f, keyboardWidth, 1.0f); break;
+            case verticalKeyboardFacingLeft:    g.fillRect (0.0f, 0.0f, 1.0f, keyboardWidth); break;
+            case verticalKeyboardFacingRight:   g.fillRect (width - 1.0f, 0.0f, 1.0f, keyboardWidth); break;
+            default: break;
+        }
+    }
+}
+
+void MidiKeyboardComponent::drawWhiteNote (int midiNoteNumber, Graphics& g, Rectangle<float> area,
+                                           bool isDown, bool isOver, Colour lineColour, Colour textColour)
+{
+    auto c = Colours::transparentWhite;
+
+    if (isDown)  c = findColour (keyDownOverlayColourId);
+    if (isOver)  c = c.overlaidWith (findColour (mouseOverKeyOverlayColourId));
+
+    g.setColour (c);
+    g.fillRect (area);
+
+    const auto currentOrientation = getOrientation();
+
+    auto text = getWhiteNoteText (midiNoteNumber);
+
+    if (text.isNotEmpty())
+    {
+        auto fontHeight = jmin (12.0f, getKeyWidth() * 0.9f);
+
+        g.setColour (textColour);
+        g.setFont (withDefaultMetrics (FontOptions { fontHeight }).withHorizontalScale (0.8f));
+
+        switch (currentOrientation)
+        {
+            case horizontalKeyboard:            g.drawText (text, area.withTrimmedLeft (1.0f).withTrimmedBottom (2.0f), Justification::centredBottom, false); break;
+            case verticalKeyboardFacingLeft:    g.drawText (text, area.reduced (2.0f), Justification::centredLeft,   false); break;
+            case verticalKeyboardFacingRight:   g.drawText (text, area.reduced (2.0f), Justification::centredRight,  false); break;
+            default: break;
+        }
+    }
+
+    if (! lineColour.isTransparent())
+    {
+        g.setColour (lineColour);
+
+        switch (currentOrientation)
+        {
+            case horizontalKeyboard:            g.fillRect (area.withWidth (1.0f)); break;
+            case verticalKeyboardFacingLeft:    g.fillRect (area.withHeight (1.0f)); break;
+            case verticalKeyboardFacingRight:   g.fillRect (area.removeFromBottom (1.0f)); break;
+            default: break;
+        }
+
+        if (midiNoteNumber == getRangeEnd())
+        {
+            switch (currentOrientation)
+            {
+                case horizontalKeyboard:            g.fillRect (area.expanded (1.0f, 0).removeFromRight (1.0f)); break;
+                case verticalKeyboardFacingLeft:    g.fillRect (area.expanded (0, 1.0f).removeFromBottom (1.0f)); break;
+                case verticalKeyboardFacingRight:   g.fillRect (area.expanded (0, 1.0f).removeFromTop (1.0f)); break;
+                default: break;
+            }
+        }
+    }
+}
+
+void MidiKeyboardComponent::drawBlackNote (int /*midiNoteNumber*/, Graphics& g, Rectangle<float> area,
+                                           bool isDown, bool isOver, Colour noteFillColour)
+{
+    auto c = noteFillColour;
+
+    if (isDown)  c = c.overlaidWith (findColour (keyDownOverlayColourId));
+    if (isOver)  c = c.overlaidWith (findColour (mouseOverKeyOverlayColourId));
+
+    g.setColour (c);
+    g.fillRect (area);
+
+    if (isDown)
+    {
+        g.setColour (noteFillColour);
+        g.drawRect (area);
+    }
+    else
+    {
+        g.setColour (c.brighter());
+        auto sideIndent = 1.0f / 8.0f;
+        auto topIndent = 7.0f / 8.0f;
+        auto w = area.getWidth();
+        auto h = area.getHeight();
+
+        switch (getOrientation())
+        {
+            case horizontalKeyboard:            g.fillRect (area.reduced (w * sideIndent, 0).removeFromTop   (h * topIndent)); break;
+            case verticalKeyboardFacingLeft:    g.fillRect (area.reduced (0, h * sideIndent).removeFromRight (w * topIndent)); break;
+            case verticalKeyboardFacingRight:   g.fillRect (area.reduced (0, h * sideIndent).removeFromLeft  (w * topIndent)); break;
+            default: break;
+        }
+    }
+}
+
+String MidiKeyboardComponent::getWhiteNoteText (int midiNoteNumber)
+{
+    if (midiNoteNumber % 12 == 0)
+        return MidiMessage::getMidiNoteName (midiNoteNumber, true, true, getOctaveForMiddleC());
+
+    return {};
+}
+
+void MidiKeyboardComponent::colourChanged()
+{
+    setOpaque (findColour (whiteNoteColourId).isOpaque());
+    repaint();
+}
+
+//==============================================================================
+void MidiKeyboardComponent::drawWhiteKey (int midiNoteNumber, Graphics& g, Rectangle<float> area)
+{
+    drawWhiteNote (midiNoteNumber, g, area, state.isNoteOnForChannels (midiInChannelMask, midiNoteNumber),
+                   mouseOverNotes.contains (midiNoteNumber));
+}
+
+void MidiKeyboardComponent::drawBlackKey (int midiNoteNumber, Graphics& g, Rectangle<float> area)
+{
+    drawBlackNote (midiNoteNumber, g, area, state.isNoteOnForChannels (midiInChannelMask, midiNoteNumber),
+                   mouseOverNotes.contains (midiNoteNumber));
+}
+
+//==============================================================================
+void MidiKeyboardComponent::handleNoteOn (MidiKeyboardState*, int /*midiChannel*/, int /*midiNoteNumber*/, float /*velocity*/)
+{
+    noPendingUpdates.store (false);
+}
+
+void MidiKeyboardComponent::handleNoteOff (MidiKeyboardState*, int /*midiChannel*/, int /*midiNoteNumber*/, float /*velocity*/)
+{
+    noPendingUpdates.store (false);
+}
+
+//==============================================================================
+bool MidiKeyboardComponent::mouseDownOnKey    ([[maybe_unused]] int midiNoteNumber, [[maybe_unused]] const MouseEvent& e)  { return true; }
+bool MidiKeyboardComponent::mouseDraggedToKey ([[maybe_unused]] int midiNoteNumber, [[maybe_unused]] const MouseEvent& e)  { return true; }
+void MidiKeyboardComponent::mouseUpOnKey      ([[maybe_unused]] int midiNoteNumber, [[maybe_unused]] const MouseEvent& e)  {}
+
+} // namespace juce