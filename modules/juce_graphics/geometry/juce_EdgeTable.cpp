--- conflicted
+++ resolved
@@ -1,1045 +1,996 @@
-/*
-  ==============================================================================
-
-   This file is part of the JUCE framework.
-   Copyright (c) Raw Material Software Limited
-
-   JUCE is an open source framework subject to commercial or open source
-   licensing.
-
-   By downloading, installing, or using the JUCE framework, or combining the
-   JUCE framework with any other source code, object code, content or any other
-   copyrightable work, you agree to the terms of the JUCE End User Licence
-   Agreement, and all incorporated terms including the JUCE Privacy Policy and
-   the JUCE Website Terms of Service, as applicable, which will bind you. If you
-   do not agree to the terms of these agreements, we will not license the JUCE
-   framework to you, and you must discontinue the installation or download
-   process and cease use of the JUCE framework.
-
-   JUCE End User Licence Agreement: https://juce.com/legal/juce-8-licence/
-   JUCE Privacy Policy: https://juce.com/juce-privacy-policy
-   JUCE Website Terms of Service: https://juce.com/juce-website-terms-of-service/
-
-   Or:
-
-   You may also use this code under the terms of the AGPLv3:
-   https://www.gnu.org/licenses/agpl-3.0.en.html
-
-   THE JUCE FRAMEWORK IS PROVIDED "AS IS" WITHOUT ANY WARRANTY, AND ALL
-   WARRANTIES, WHETHER EXPRESSED OR IMPLIED, INCLUDING WARRANTY OF
-   MERCHANTABILITY OR FITNESS FOR A PARTICULAR PURPOSE, ARE DISCLAIMED.
-
-  ==============================================================================
-*/
-
-namespace juce
-{
-
-JUCE_BEGIN_IGNORE_WARNINGS_MSVC (6255 6263 6386)
-
-EdgeTable::EdgeTable (Rectangle<int> area, const Path& path, const AffineTransform& transform)
-   : bounds (area),
-     // this is a very vague heuristic to make a rough guess at a good table size
-     // for a given path, such that it's big enough to mostly avoid remapping, but also
-     // not so big that it's wasteful for simple paths.
-     maxEdgesPerLine (jmax (defaultEdgesPerLine / 2,
-                            4 * (int) std::sqrt (path.data.size()))),
-     lineStrideElements (maxEdgesPerLine * 2 + 1)
-{
-    allocate();
-    int* t = table.data();
-
-    for (int i = bounds.getHeight(); --i >= 0;)
-    {
-        *t = 0;
-        t += lineStrideElements;
-    }
-
-    auto leftLimit   = scale * static_cast<int64_t> (bounds.getX());
-    auto topLimit    = scale * static_cast<int64_t> (bounds.getY());
-    auto rightLimit  = scale * static_cast<int64_t> (bounds.getRight());
-    auto heightLimit = scale * static_cast<int64_t> (bounds.getHeight());
-
-    PathFlatteningIterator iter (path, transform);
-
-    while (iter.next())
-    {
-        const auto scaleIterY = [] (auto y)
-        {
-            return static_cast<int64_t> (y * 256.0f + (y >= 0 ? 0.5f : -0.5f));
-        };
-
-        auto y1 = scaleIterY (iter.y1);
-        auto y2 = scaleIterY (iter.y2);
-
-        if (y1 != y2)
-        {
-            y1 -= topLimit;
-            y2 -= topLimit;
-
-            auto startY = y1;
-            int direction = -1;
-
-            if (y1 > y2)
-            {
-                std::swap (y1, y2);
-                direction = 1;
-            }
-
-            if (y1 < 0)
-                y1 = 0;
-
-            if (y2 > heightLimit)
-                y2 = heightLimit;
-
-            if (y1 < y2)
-            {
-                const double startX = 256.0f * iter.x1;
-                const double multiplier = (iter.x2 - iter.x1) / (iter.y2 - iter.y1);
-                auto stepSize = static_cast<int64_t> (jlimit (1, 256, 256 / (1 + (int) std::abs (multiplier))));
-
-                do
-                {
-                    auto step = jmin (stepSize, y2 - y1, 256 - (y1 & 255));
-                    auto x = static_cast<int64_t> (startX + multiplier * static_cast<double> ((y1 + (step >> 1)) - startY));
-                    auto clampedX = static_cast<int> (jlimit (leftLimit, rightLimit - 1, x));
-
-                    addEdgePoint (clampedX, static_cast<int> (y1 / scale), static_cast<int> (direction * step));
-                    y1 += step;
-                }
-                while (y1 < y2);
-            }
-        }
-    }
-
-    sanitiseLevels (path.isUsingNonZeroWinding());
-}
-
-EdgeTable::EdgeTable (Rectangle<int> rectangleToAdd)
-   : bounds (rectangleToAdd),
-     maxEdgesPerLine (defaultEdgesPerLine),
-     lineStrideElements (defaultEdgesPerLine * 2 + 1)
-{
-    allocate();
-    table[0] = 0;
-
-    auto x1 = scale * rectangleToAdd.getX();
-    auto x2 = scale * rectangleToAdd.getRight();
-    int* t = table.data();
-
-    for (int i = rectangleToAdd.getHeight(); --i >= 0;)
-    {
-        t[0] = 2;
-        t[1] = x1;
-        t[2] = 255;
-        t[3] = x2;
-        t[4] = 0;
-        t += lineStrideElements;
-    }
-}
-
-EdgeTable::EdgeTable (const RectangleList<int>& rectanglesToAdd)
-   : bounds (rectanglesToAdd.getBounds()),
-     maxEdgesPerLine (defaultEdgesPerLine),
-     lineStrideElements (defaultEdgesPerLine * 2 + 1),
-     needToCheckEmptiness (true)
-{
-    allocate();
-    clearLineSizes();
-
-    for (auto& r : rectanglesToAdd)
-    {
-        auto x1 = scale * r.getX();
-        auto x2 = scale * r.getRight();
-        auto y = r.getY() - bounds.getY();
-
-        for (int j = r.getHeight(); --j >= 0;)
-            addEdgePointPair (x1, x2, y++, 255);
-    }
-
-    sanitiseLevels (true);
-}
-
-EdgeTable::EdgeTable (const RectangleList<float>& rectanglesToAdd)
-   : bounds (rectanglesToAdd.getBounds().getSmallestIntegerContainer()),
-     maxEdgesPerLine (rectanglesToAdd.getNumRectangles() * 2),
-     lineStrideElements (rectanglesToAdd.getNumRectangles() * 4 + 1)
-{
-    bounds.setHeight (bounds.getHeight() + 1);
-    allocate();
-    clearLineSizes();
-
-    for (auto& r : rectanglesToAdd)
-    {
-        auto x1 = roundToInt ((float) scale * r.getX());
-        auto x2 = roundToInt ((float) scale * r.getRight());
-
-        auto y1 = roundToInt ((float) scale * r.getY())      - (bounds.getY() * scale);
-        auto y2 = roundToInt ((float) scale * r.getBottom()) - (bounds.getY() * scale);
-
-        if (x2 <= x1 || y2 <= y1)
-            continue;
-
-        auto y        = y1 / scale;
-        auto lastLine = y2 / scale;
-
-        if (y == lastLine)
-        {
-            addEdgePointPair (x1, x2, y, y2 - y1);
-        }
-        else
-        {
-            addEdgePointPair (x1, x2, y++, 255 - (y1 & 255));
-
-            while (y < lastLine)
-                addEdgePointPair (x1, x2, y++, 255);
-
-            jassert (y < bounds.getHeight());
-            addEdgePointPair (x1, x2, y, y2 & 255);
-        }
-    }
-
-    sanitiseLevels (true);
-}
-
-EdgeTable::EdgeTable (Rectangle<float> rectangleToAdd)
-   : bounds ((int) std::floor (rectangleToAdd.getX()),
-             roundToInt (rectangleToAdd.getY() * 256.0f) / scale,
-             2 + (int) rectangleToAdd.getWidth(),
-             2 + (int) rectangleToAdd.getHeight()),
-     maxEdgesPerLine (defaultEdgesPerLine),
-     lineStrideElements ((defaultEdgesPerLine * 2) + 1)
-{
-    jassert (! rectangleToAdd.isEmpty());
-    allocate();
-    table[0] = 0;
-
-    auto x1 = roundToInt ((float) scale * rectangleToAdd.getX());
-    auto x2 = roundToInt ((float) scale * rectangleToAdd.getRight());
-    auto y1 = roundToInt ((float) scale * rectangleToAdd.getY())      - (bounds.getY() * scale);
-    auto y2 = roundToInt ((float) scale * rectangleToAdd.getBottom()) - (bounds.getY() * scale);
-    jassert (y1 < 256);
-
-    if (x2 <= x1 || y2 <= y1)
-    {
-        bounds.setHeight (0);
-        return;
-    }
-
-    int lineY = 0;
-    int* t = table.data();
-
-    if ((y1 / scale) == (y2 / scale))
-    {
-        t[0] = 2;
-        t[1] = x1;
-        t[2] = y2 - y1;
-        t[3] = x2;
-        t[4] = 0;
-        ++lineY;
-        t += lineStrideElements;
-    }
-    else
-    {
-        t[0] = 2;
-        t[1] = x1;
-        t[2] = 255 - (y1 & 255);
-        t[3] = x2;
-        t[4] = 0;
-        ++lineY;
-        t += lineStrideElements;
-
-        while (lineY < (y2 / scale))
-        {
-            t[0] = 2;
-            t[1] = x1;
-            t[2] = 255;
-            t[3] = x2;
-            t[4] = 0;
-            ++lineY;
-            t += lineStrideElements;
-        }
-
-        jassert (lineY < bounds.getHeight());
-        t[0] = 2;
-        t[1] = x1;
-        t[2] = y2 & 255;
-        t[3] = x2;
-        t[4] = 0;
-        ++lineY;
-        t += lineStrideElements;
-    }
-
-    while (lineY < bounds.getHeight())
-    {
-        t[0] = 0;
-        t += lineStrideElements;
-        ++lineY;
-    }
-}
-
-<<<<<<< HEAD
-static void copyEdgeTableData (int* dest,
-                               size_t destLineStride,
-                               const int* src,
-                               size_t srcLineStride,
-                               size_t numLines) noexcept
-{
-    for (size_t line = 0; line < numLines; ++line)
-    {
-        const auto* srcLine = src + line * srcLineStride;
-        std::copy (srcLine, srcLine + *srcLine * 2 + 1, dest + line * destLineStride);
-    }
-}
-
-=======
->>>>>>> 1105a779
-//==============================================================================
-static size_t getEdgeTableAllocationSize (int lineStride, int height) noexcept
-{
-    // (leave an extra line at the end for use as scratch space)
-    return (size_t) (lineStride * (2 + jmax (0, height)));
-}
-
-void EdgeTable::allocate()
-{
-<<<<<<< HEAD
-    table = CopyableHeapBlock<int> (getEdgeTableAllocationSize (lineStrideElements, bounds.getHeight()));
-=======
-    table.resize (getEdgeTableAllocationSize (lineStrideElements, bounds.getHeight()));
->>>>>>> 1105a779
-}
-
-void EdgeTable::clearLineSizes() noexcept
-{
-    int* t = table.data();
-
-    for (int i = bounds.getHeight(); --i >= 0;)
-    {
-        *t = 0;
-        t += lineStrideElements;
-    }
-}
-
-void EdgeTable::sanitiseLevels (const bool useNonZeroWinding) noexcept
-{
-    // Convert the table from relative windings to absolute levels..
-    int* lineStart = table.data();
-
-    for (int y = bounds.getHeight(); --y >= 0;)
-    {
-        auto num = lineStart[0];
-
-        if (num > 0)
-        {
-            auto* items = reinterpret_cast<LineItem*> (lineStart + 1);
-            auto* itemsEnd = items + num;
-
-            // sort the X coords
-            std::sort (items, itemsEnd);
-
-            auto* src = items;
-            auto correctedNum = num;
-            int level = 0;
-
-            while (src < itemsEnd)
-            {
-                level += src->level;
-                auto x = src->x;
-                ++src;
-
-                while (src < itemsEnd && src->x == x)
-                {
-                    level += src->level;
-                    ++src;
-                    --correctedNum;
-                }
-
-                auto corrected = std::abs (level);
-
-                if (corrected / scale)
-                {
-                    if (useNonZeroWinding)
-                    {
-                        corrected = 255;
-                    }
-                    else
-                    {
-                        corrected &= 511;
-
-                        if (corrected / scale)
-                            corrected = 511 - corrected;
-                    }
-                }
-
-                items->x = x;
-                items->level = corrected;
-                ++items;
-            }
-
-            lineStart[0] = correctedNum;
-            (items - 1)->level = 0; // force the last level to 0, just in case something went wrong in creating the table
-        }
-
-        lineStart += lineStrideElements;
-    }
-}
-
-static void copyEdgeTableData (int* dest,
-                               size_t destLineStride,
-                               const int* src,
-                               size_t srcLineStride,
-                               size_t numLines) noexcept
-{
-    for (size_t line = 0; line < numLines; ++line)
-    {
-        const auto* srcLine = src + line * srcLineStride;
-        std::copy (srcLine, srcLine + *srcLine * 2 + 1, dest + line * destLineStride);
-    }
-}
-
-void EdgeTable::remapTableForNumEdges (const int newNumEdgesPerLine)
-{
-    if (newNumEdgesPerLine != maxEdgesPerLine)
-    {
-        jassert (newNumEdgesPerLine > maxEdgesPerLine);
-        maxEdgesPerLine = newNumEdgesPerLine;
-
-        jassert (bounds.getHeight() > 0);
-        auto newLineStrideElements = maxEdgesPerLine * 2 + 1;
-
-<<<<<<< HEAD
-        CopyableHeapBlock<int> newTable (getEdgeTableAllocationSize (newLineStrideElements, bounds.getHeight()));
-=======
-        std::vector<int> newTable (getEdgeTableAllocationSize (newLineStrideElements, bounds.getHeight()));
->>>>>>> 1105a779
-        copyEdgeTableData (newTable.data(),
-                           (size_t) newLineStrideElements,
-                           table.data(),
-                           (size_t) lineStrideElements,
-                           (size_t) bounds.getHeight());
-
-        table = std::move (newTable);
-        lineStrideElements = newLineStrideElements;
-    }
-}
-
-inline void EdgeTable::remapWithExtraSpace (int numPoints)
-{
-    remapTableForNumEdges (numPoints * 2);
-    jassert (numPoints < maxEdgesPerLine);
-}
-
-void EdgeTable::optimiseTable()
-{
-    int maxLineElements = 0;
-
-    for (int i = bounds.getHeight(); --i >= 0;)
-        maxLineElements = jmax (maxLineElements, table[(size_t) i * (size_t) lineStrideElements]);
-
-    remapTableForNumEdges (maxLineElements);
-}
-
-void EdgeTable::addEdgePoint (const int x, const int y, const int winding)
-{
-    jassert (y >= 0 && y < bounds.getHeight());
-
-    auto* line = table.data() + lineStrideElements * y;
-    auto numPoints = line[0];
-
-    if (numPoints >= maxEdgesPerLine)
-    {
-        remapWithExtraSpace (numPoints);
-        line = table.data() + lineStrideElements * y;
-    }
-
-    line[0] = numPoints + 1;
-    line += numPoints * 2;
-    line[1] = x;
-    line[2] = winding;
-}
-
-void EdgeTable::addEdgePointPair (int x1, int x2, int y, int winding)
-{
-    jassert (y >= 0 && y < bounds.getHeight());
-
-    auto* line = table.data() + lineStrideElements * y;
-    auto numPoints = line[0];
-
-    if (numPoints + 1 >= maxEdgesPerLine)
-    {
-        remapWithExtraSpace (numPoints + 1);
-        line = table.data() + lineStrideElements * y;
-    }
-
-    line[0] = numPoints + 2;
-    line += numPoints * 2;
-    line[1] = x1;
-    line[2] = winding;
-    line[3] = x2;
-    line[4] = -winding;
-}
-
-void EdgeTable::translate (float dx, int dy) noexcept
-{
-    bounds.translate ((int) std::floor (dx), dy);
-
-    int* lineStart = table.data();
-    auto intDx = (int) (dx * 256.0f);
-
-    for (int i = bounds.getHeight(); --i >= 0;)
-    {
-        auto* line = lineStart;
-        lineStart += lineStrideElements;
-        auto num = *line++;
-
-        while (--num >= 0)
-        {
-            *line += intDx;
-            line += 2;
-        }
-    }
-}
-
-void EdgeTable::multiplyLevels (float amount)
-{
-    int* lineStart = table.data();
-    auto multiplier = (int) (amount * 256.0f);
-
-    for (int y = 0; y < bounds.getHeight(); ++y)
-    {
-        auto numPoints = lineStart[0];
-
-        for (auto i = 0; i < numPoints; ++i)
-        {
-            auto* ptr = lineStart + 1 + (2 * i);
-            auto item = readUnaligned<LineItem> (ptr);
-            item.level = jmin (255, (item.level * multiplier) / scale);
-            writeUnaligned (ptr, item);
-        }
-    }
-}
-
-void EdgeTable::intersectWithEdgeTableLine (const int y, const int* const otherLine)
-{
-    jassert (y >= 0 && y < bounds.getHeight());
-
-<<<<<<< HEAD
-=======
-
->>>>>>> 1105a779
-    auto* srcLine = table.data() + lineStrideElements * y;
-    const auto srcNum1 = *srcLine;
-
-    if (srcNum1 == 0)
-        return;
-
-    const auto srcNum2 = *otherLine;
-
-    if (srcNum2 == 0)
-    {
-        *srcLine = 0;
-        return;
-    }
-
-    Span srcLine1 { srcLine   + 1, (size_t) srcNum1 * 2 };
-    Span srcLine2 { otherLine + 1, (size_t) srcNum2 * 2 };
-
-    const auto popHead = [] (auto& s)
-    {
-        if (s.empty())
-            return 0;
-
-        const auto result = s.front();
-        s = Span { s.data() + 1, s.size() - 1 };
-        return result;
-    };
-
-    const auto reseat = [] (auto& s, auto* ptr)
-    {
-        s = Span { ptr, s.size() };
-    };
-
-    const auto right = bounds.getRight() * scale;
-
-    // optimise for the common case where our line lies entirely within a
-    // single pair of points, as happens when clipping to a simple rect.
-    if (srcLine2.size() == 4 && srcLine2[1] >= 255)
-    {
-        clipEdgeTableLineToRange (srcLine, srcLine2[0], jmin (right, srcLine2[2]));
-        return;
-    }
-
-    bool isUsingTempSpace = false;
-
-    auto x1 = popHead (srcLine1);
-    auto x2 = popHead (srcLine2);
-
-    int destIndex = 0, destTotal = 0;
-    int level1 = 0, level2 = 0;
-    int lastLevel = 0;
-
-    while (! srcLine1.empty() && ! srcLine2.empty())
-    {
-        int nextX;
-
-        if (x1 <= x2)
-        {
-            if (x1 == x2)
-            {
-                level2 = popHead (srcLine2);
-                x2 = popHead (srcLine2);
-            }
-
-            nextX = x1;
-            level1 = popHead (srcLine1);
-            x1 = popHead (srcLine1);
-        }
-        else
-        {
-            nextX = x2;
-            level2 = popHead (srcLine2);
-            x2 = popHead (srcLine2);
-        }
-
-<<<<<<< HEAD
-        if (right <= nextX)
-            break;
-=======
-        if (lastX < nextX)
-        {
-            if (right <= nextX)
-                break;
->>>>>>> 1105a779
-
-        const auto nextLevel = (level1 * (level2 + 1)) / scale;
-
-        if (std::exchange (lastLevel, nextLevel) != nextLevel)
-        {
-            jassert (isPositiveAndBelow (nextLevel, 256));
-
-            if (destTotal >= maxEdgesPerLine)
-            {
-                srcLine[0] = destTotal;
-
-<<<<<<< HEAD
-                if (isUsingTempSpace)
-                {
-                    auto* stackBuffer = static_cast<int*> (alloca (sizeof (int) * srcLine1.size()));
-                    std::copy (srcLine1.begin(), srcLine1.end(), stackBuffer);
-
-                    remapTableForNumEdges (jmax (256, destTotal * 2));
-                    srcLine = table.data() + lineStrideElements * y;
-
-                    reseat (srcLine1, table.data() + lineStrideElements * bounds.getHeight());
-                    std::copy (stackBuffer, stackBuffer + srcLine1.size(), srcLine1.data());
-=======
-                    if (isUsingTempSpace)
-                    {
-                        auto* stackBuffer = static_cast<int*> (alloca (sizeof (int) * srcLine1.size()));
-                        std::copy (srcLine1.begin(), srcLine1.end(), stackBuffer);
-
-                        remapTableForNumEdges (jmax (256, destTotal * 2));
-                        srcLine = table.data() + lineStrideElements * y;
-
-                        reseat (srcLine1, table.data() + lineStrideElements * bounds.getHeight());
-                        std::copy (stackBuffer, stackBuffer + srcLine1.size(), srcLine1.data());
-                    }
-                    else
-                    {
-                        remapTableForNumEdges (jmax (256, destTotal * 2));
-                        srcLine = table.data() + lineStrideElements * y;
-                    }
->>>>>>> 1105a779
-                }
-                else
-                {
-<<<<<<< HEAD
-                    remapTableForNumEdges (jmax (256, destTotal * 2));
-                    srcLine = table.data() + lineStrideElements * y;
-=======
-                    isUsingTempSpace = true;
-
-                    auto* temp = table.data() + lineStrideElements * bounds.getHeight();
-                    std::copy (srcLine1.begin(), srcLine1.end(), temp);
-                    reseat (srcLine1, temp);
->>>>>>> 1105a779
-                }
-            }
-
-            ++destTotal;
-
-            if (! isUsingTempSpace)
-            {
-                isUsingTempSpace = true;
-                auto* temp = table.data() + lineStrideElements * bounds.getHeight();
-                std::copy (srcLine1.begin(), srcLine1.end(), temp);
-                reseat (srcLine1, temp);
-            }
-
-            srcLine[++destIndex] = nextX;
-            srcLine[++destIndex] = nextLevel;
-        }
-    }
-
-    if (lastLevel > 0)
-    {
-        if (destTotal >= maxEdgesPerLine)
-        {
-            srcLine[0] = destTotal;
-            remapTableForNumEdges (jmax (256, destTotal * 2));
-            srcLine = table.data() + lineStrideElements * y;
-        }
-
-        ++destTotal;
-        srcLine[++destIndex] = right;
-        srcLine[++destIndex] = 0;
-    }
-
-    srcLine[0] = destTotal;
-}
-
-void EdgeTable::clipEdgeTableLineToRange (int* dest, const int x1, const int x2) noexcept
-{
-    int* lastItem = dest + (dest[0] * 2 - 1);
-
-    if (x2 < lastItem[0])
-    {
-        if (x2 <= dest[1])
-        {
-            dest[0] = 0;
-            return;
-        }
-
-        while (x2 < lastItem[-2])
-        {
-            --(dest[0]);
-            lastItem -= 2;
-        }
-
-        lastItem[0] = x2;
-        lastItem[1] = 0;
-    }
-
-    if (x1 > dest[1])
-    {
-        while (lastItem[0] > x1)
-            lastItem -= 2;
-
-        auto itemsRemoved = (int) (lastItem - (dest + 1)) / 2;
-
-        if (itemsRemoved > 0)
-        {
-            dest[0] -= itemsRemoved;
-            memmove (dest + 1, lastItem, (size_t) dest[0] * (sizeof (int) * 2));
-        }
-
-        dest[1] = x1;
-    }
-}
-
-
-//==============================================================================
-void EdgeTable::clipToRectangle (Rectangle<int> r)
-{
-    auto clipped = r.getIntersection (bounds);
-
-    if (clipped.isEmpty())
-    {
-        needToCheckEmptiness = false;
-        bounds.setHeight (0);
-    }
-    else
-    {
-        auto top = clipped.getY() - bounds.getY();
-        auto bottom = clipped.getBottom() - bounds.getY();
-
-        if (bottom < bounds.getHeight())
-            bounds.setHeight (bottom);
-
-        for (int i = 0; i < top; ++i)
-            table[(size_t) lineStrideElements * (size_t) i] = 0;
-
-        if (clipped.getX() > bounds.getX() || clipped.getRight() < bounds.getRight())
-        {
-            auto x1 = scale * clipped.getX();
-            auto x2 = scale * jmin (bounds.getRight(), clipped.getRight());
-            int* line = table.data() + lineStrideElements * top;
-
-            for (int i = bottom - top; --i >= 0;)
-            {
-                if (line[0] != 0)
-                    clipEdgeTableLineToRange (line, x1, x2);
-
-                line += lineStrideElements;
-            }
-        }
-
-        needToCheckEmptiness = true;
-    }
-}
-
-void EdgeTable::excludeRectangle (Rectangle<int> r)
-{
-    auto clipped = r.getIntersection (bounds);
-
-    if (! clipped.isEmpty())
-    {
-        auto top = clipped.getY() - bounds.getY();
-        auto bottom = clipped.getBottom() - bounds.getY();
-
-        const int rectLine[] = { 4, std::numeric_limits<int>::min(), 255,
-                                 scale * clipped.getX(), 0,
-                                 scale * clipped.getRight(), 255,
-                                 std::numeric_limits<int>::max(), 0 };
-
-        for (int i = top; i < bottom; ++i)
-            intersectWithEdgeTableLine (i, rectLine);
-
-        needToCheckEmptiness = true;
-    }
-}
-
-void EdgeTable::clipToEdgeTable (const EdgeTable& other)
-{
-    auto clipped = other.bounds.getIntersection (bounds);
-
-    if (clipped.isEmpty())
-    {
-        needToCheckEmptiness = false;
-        bounds.setHeight (0);
-    }
-    else
-    {
-        auto top = clipped.getY() - bounds.getY();
-        auto bottom = clipped.getBottom() - bounds.getY();
-
-        if (bottom < bounds.getHeight())
-            bounds.setHeight (bottom);
-
-        if (clipped.getRight() < bounds.getRight())
-            bounds.setRight (clipped.getRight());
-
-        for (int i = 0; i < top; ++i)
-            table[(size_t) lineStrideElements * (size_t) i] = 0;
-
-        auto* otherLine = other.table.data() + other.lineStrideElements * (clipped.getY() - other.bounds.getY());
-
-        for (int i = top; i < bottom; ++i)
-        {
-            intersectWithEdgeTableLine (i, otherLine);
-            otherLine += other.lineStrideElements;
-        }
-
-        needToCheckEmptiness = true;
-    }
-}
-
-void EdgeTable::clipLineToMask (int x, int y, const uint8* mask, int maskStride, int numPixels)
-{
-    y -= bounds.getY();
-
-    if (y < 0 || y >= bounds.getHeight())
-        return;
-
-    needToCheckEmptiness = true;
-
-    if (numPixels <= 0)
-    {
-        table[(size_t) lineStrideElements * (size_t) y] = 0;
-        return;
-    }
-
-    auto* tempLine = static_cast<int*> (alloca ((size_t) (numPixels * 2 + 4) * sizeof (int)));
-    int destIndex = 0, lastLevel = 0;
-
-    while (--numPixels >= 0)
-    {
-        auto alpha = *mask;
-        mask += maskStride;
-
-        if (alpha != lastLevel)
-        {
-            tempLine[++destIndex] = (x * scale);
-            tempLine[++destIndex] = alpha;
-            lastLevel = alpha;
-        }
-
-        ++x;
-    }
-
-    if (lastLevel > 0)
-    {
-        tempLine[++destIndex] = (x * scale);
-        tempLine[++destIndex] = 0;
-    }
-
-    tempLine[0] = destIndex >> 1;
-
-    intersectWithEdgeTableLine (y, tempLine);
-}
-
-bool EdgeTable::isEmpty() noexcept
-{
-    if (needToCheckEmptiness)
-    {
-        needToCheckEmptiness = false;
-        int* t = table.data();
-
-        for (int i = bounds.getHeight(); --i >= 0;)
-        {
-            if (t[0] > 1)
-                return false;
-
-            t += lineStrideElements;
-        }
-
-        bounds.setHeight (0);
-    }
-
-    return bounds.getHeight() == 0;
-}
-
-JUCE_END_IGNORE_WARNINGS_MSVC
-
-//==============================================================================
-//==============================================================================
-#if JUCE_UNIT_TESTS
-
-class EdgeTableTests : public UnitTest
-{
-public:
-    EdgeTableTests() : UnitTest ("EdgeTable", UnitTestCategories::graphics) {}
-
-    void runTest() override
-    {
-        beginTest ("The result of clipToEdgeTable() shouldn't contain any point that's not present in both operands");
-        {
-            // The way this EdgeTable is constructed is significant in triggering a certain corner
-            // case.
-            const auto edgeTableContainingAPath = [&]
-            {
-                RectangleList<int> rl;
-                rl.add (Rectangle<int> (6, 1, 1, 4));
-                rl.add (Rectangle<int> (1, 1, 5, 5));
-                EdgeTable rectListEdgeTable { rl };
-
-                Path p;
-                p.startNewSubPath (2.0f, 6.0f);
-                p.lineTo (2.0f, 1.0f);
-                p.lineTo (6.0f, 1.0f);
-                p.lineTo (6.0f, 6.0f);
-                p.closeSubPath();
-
-                const EdgeTable pathEdgeTable { Rectangle<int> { 1, 1, 6, 5 }, p, {} };
-
-                rectListEdgeTable.clipToEdgeTable (pathEdgeTable);
-                return rectListEdgeTable;
-            }();
-
-            const EdgeTable edgeTableFromRectangle (Rectangle<float> (1.0f, 1.0f, 6.0f, 5.0f));
-
-            const auto intersection = [&]
-            {
-                auto result = edgeTableFromRectangle;
-                result.clipToEdgeTable (edgeTableContainingAPath);
-                return result;
-            }();
-
-            expect (! contains (edgeTableContainingAPath, { 6, 2 }),
-                    "The path doesn't enclose the point (6, 2) so it's EdgeTable shouldn't contain it");
-
-            expect (contains (edgeTableFromRectangle, { 6, 2 }),
-                    "The Rectangle covers the point (6, 2) so it's EdgeTable should contain it");
-
-            expect (! contains (intersection, { 6, 2 }),
-                    "The intersecting EdgeTable shouldn't contain (6, 2) because one of its constituents doesn't contain it either");
-        }
-    }
-
-private:
-    class EdgeTableFiller
-    {
-    public:
-        EdgeTableFiller (int w, int h)
-            : width (w), height (h), data ((size_t) (w * h))
-        {
-        }
-
-        void setEdgeTableYPos (int yIn)
-        {
-            y = yIn;
-        }
-
-        void handleEdgeTablePixelFull (int x)
-        {
-            if (! (y < height && x < width))
-                return;
-
-            auto* ptr = data.data() + width * y + x;
-            *ptr = 1;
-        }
-
-        void handleEdgeTablePixel (int x, int)
-        {
-            handleEdgeTablePixelFull (x);
-        }
-
-        void handleEdgeTableLineFull (int x, int w)
-        {
-            if (! (y < height && x < width))
-                return;
-
-            auto* ptr = data.data() + width * y + x;
-            std::fill (ptr, ptr + std::min (w, width - x), 1);
-        }
-
-        void handleEdgeTableLine (int x, int w, int)
-        {
-            handleEdgeTableLineFull (x, w);
-        }
-
-        void handleEdgeTableRectangleFull (int x, int yIn, int w, int h) noexcept
-        {
-            for (int j = yIn; j < std::min (yIn + h, height); ++j)
-            {
-                auto* ptr = data.data() + width * j + x;
-                std::fill (ptr, ptr + std::min (w, width - x), 1);
-            }
-        }
-
-        void handleEdgeTableRectangle (int x, int yIn, int w, int h, int) noexcept
-        {
-            handleEdgeTableRectangleFull (x, yIn, w, h);
-        }
-
-        int get (int x, int yIn) const
-        {
-            const auto index = (size_t) (width * yIn + x);
-
-            if (index >= data.size())
-                return 0;
-
-            return data[index];
-        }
-
-    private:
-        const int width, height = 0;
-        std::vector<int> data;
-        int y = 0;
-    };
-
-    static bool contains (const EdgeTable& et, Point<int> p)
-    {
-        EdgeTableFiller filler { p.getX() + 2, p.getY() + 2 };
-        et.iterate (filler);
-
-        return filler.get (p.getX(), p.getY()) == 1;
-    }
-};
-
-static EdgeTableTests edgeTableTests;
-
-#endif
-
-} // namespace juce
+/*
+  ==============================================================================
+
+   This file is part of the JUCE framework.
+   Copyright (c) Raw Material Software Limited
+
+   JUCE is an open source framework subject to commercial or open source
+   licensing.
+
+   By downloading, installing, or using the JUCE framework, or combining the
+   JUCE framework with any other source code, object code, content or any other
+   copyrightable work, you agree to the terms of the JUCE End User Licence
+   Agreement, and all incorporated terms including the JUCE Privacy Policy and
+   the JUCE Website Terms of Service, as applicable, which will bind you. If you
+   do not agree to the terms of these agreements, we will not license the JUCE
+   framework to you, and you must discontinue the installation or download
+   process and cease use of the JUCE framework.
+
+   JUCE End User Licence Agreement: https://juce.com/legal/juce-8-licence/
+   JUCE Privacy Policy: https://juce.com/juce-privacy-policy
+   JUCE Website Terms of Service: https://juce.com/juce-website-terms-of-service/
+
+   Or:
+
+   You may also use this code under the terms of the AGPLv3:
+   https://www.gnu.org/licenses/agpl-3.0.en.html
+
+   THE JUCE FRAMEWORK IS PROVIDED "AS IS" WITHOUT ANY WARRANTY, AND ALL
+   WARRANTIES, WHETHER EXPRESSED OR IMPLIED, INCLUDING WARRANTY OF
+   MERCHANTABILITY OR FITNESS FOR A PARTICULAR PURPOSE, ARE DISCLAIMED.
+
+  ==============================================================================
+*/
+
+namespace juce
+{
+
+JUCE_BEGIN_IGNORE_WARNINGS_MSVC (6255 6263 6386)
+
+EdgeTable::EdgeTable (Rectangle<int> area, const Path& path, const AffineTransform& transform)
+   : bounds (area),
+     // this is a very vague heuristic to make a rough guess at a good table size
+     // for a given path, such that it's big enough to mostly avoid remapping, but also
+     // not so big that it's wasteful for simple paths.
+     maxEdgesPerLine (jmax (defaultEdgesPerLine / 2,
+                            4 * (int) std::sqrt (path.data.size()))),
+     lineStrideElements (maxEdgesPerLine * 2 + 1)
+{
+    allocate();
+    int* t = table.data();
+
+    for (int i = bounds.getHeight(); --i >= 0;)
+    {
+        *t = 0;
+        t += lineStrideElements;
+    }
+
+    auto leftLimit   = scale * static_cast<int64_t> (bounds.getX());
+    auto topLimit    = scale * static_cast<int64_t> (bounds.getY());
+    auto rightLimit  = scale * static_cast<int64_t> (bounds.getRight());
+    auto heightLimit = scale * static_cast<int64_t> (bounds.getHeight());
+
+    PathFlatteningIterator iter (path, transform);
+
+    while (iter.next())
+    {
+        const auto scaleIterY = [] (auto y)
+        {
+            return static_cast<int64_t> (y * 256.0f + (y >= 0 ? 0.5f : -0.5f));
+        };
+
+        auto y1 = scaleIterY (iter.y1);
+        auto y2 = scaleIterY (iter.y2);
+
+        if (y1 != y2)
+        {
+            y1 -= topLimit;
+            y2 -= topLimit;
+
+            auto startY = y1;
+            int direction = -1;
+
+            if (y1 > y2)
+            {
+                std::swap (y1, y2);
+                direction = 1;
+            }
+
+            if (y1 < 0)
+                y1 = 0;
+
+            if (y2 > heightLimit)
+                y2 = heightLimit;
+
+            if (y1 < y2)
+            {
+                const double startX = 256.0f * iter.x1;
+                const double multiplier = (iter.x2 - iter.x1) / (iter.y2 - iter.y1);
+                auto stepSize = static_cast<int64_t> (jlimit (1, 256, 256 / (1 + (int) std::abs (multiplier))));
+
+                do
+                {
+                    auto step = jmin (stepSize, y2 - y1, 256 - (y1 & 255));
+                    auto x = static_cast<int64_t> (startX + multiplier * static_cast<double> ((y1 + (step >> 1)) - startY));
+                    auto clampedX = static_cast<int> (jlimit (leftLimit, rightLimit - 1, x));
+
+                    addEdgePoint (clampedX, static_cast<int> (y1 / scale), static_cast<int> (direction * step));
+                    y1 += step;
+                }
+                while (y1 < y2);
+            }
+        }
+    }
+
+    sanitiseLevels (path.isUsingNonZeroWinding());
+}
+
+EdgeTable::EdgeTable (Rectangle<int> rectangleToAdd)
+   : bounds (rectangleToAdd),
+     maxEdgesPerLine (defaultEdgesPerLine),
+     lineStrideElements (defaultEdgesPerLine * 2 + 1)
+{
+    allocate();
+    table[0] = 0;
+
+    auto x1 = scale * rectangleToAdd.getX();
+    auto x2 = scale * rectangleToAdd.getRight();
+    int* t = table.data();
+
+    for (int i = rectangleToAdd.getHeight(); --i >= 0;)
+    {
+        t[0] = 2;
+        t[1] = x1;
+        t[2] = 255;
+        t[3] = x2;
+        t[4] = 0;
+        t += lineStrideElements;
+    }
+}
+
+EdgeTable::EdgeTable (const RectangleList<int>& rectanglesToAdd)
+   : bounds (rectanglesToAdd.getBounds()),
+     maxEdgesPerLine (defaultEdgesPerLine),
+     lineStrideElements (defaultEdgesPerLine * 2 + 1),
+     needToCheckEmptiness (true)
+{
+    allocate();
+    clearLineSizes();
+
+    for (auto& r : rectanglesToAdd)
+    {
+        auto x1 = scale * r.getX();
+        auto x2 = scale * r.getRight();
+        auto y = r.getY() - bounds.getY();
+
+        for (int j = r.getHeight(); --j >= 0;)
+            addEdgePointPair (x1, x2, y++, 255);
+    }
+
+    sanitiseLevels (true);
+}
+
+EdgeTable::EdgeTable (const RectangleList<float>& rectanglesToAdd)
+   : bounds (rectanglesToAdd.getBounds().getSmallestIntegerContainer()),
+     maxEdgesPerLine (rectanglesToAdd.getNumRectangles() * 2),
+     lineStrideElements (rectanglesToAdd.getNumRectangles() * 4 + 1)
+{
+    bounds.setHeight (bounds.getHeight() + 1);
+    allocate();
+    clearLineSizes();
+
+    for (auto& r : rectanglesToAdd)
+    {
+        auto x1 = roundToInt ((float) scale * r.getX());
+        auto x2 = roundToInt ((float) scale * r.getRight());
+
+        auto y1 = roundToInt ((float) scale * r.getY())      - (bounds.getY() * scale);
+        auto y2 = roundToInt ((float) scale * r.getBottom()) - (bounds.getY() * scale);
+
+        if (x2 <= x1 || y2 <= y1)
+            continue;
+
+        auto y        = y1 / scale;
+        auto lastLine = y2 / scale;
+
+        if (y == lastLine)
+        {
+            addEdgePointPair (x1, x2, y, y2 - y1);
+        }
+        else
+        {
+            addEdgePointPair (x1, x2, y++, 255 - (y1 & 255));
+
+            while (y < lastLine)
+                addEdgePointPair (x1, x2, y++, 255);
+
+            jassert (y < bounds.getHeight());
+            addEdgePointPair (x1, x2, y, y2 & 255);
+        }
+    }
+
+    sanitiseLevels (true);
+}
+
+EdgeTable::EdgeTable (Rectangle<float> rectangleToAdd)
+   : bounds ((int) std::floor (rectangleToAdd.getX()),
+             roundToInt (rectangleToAdd.getY() * 256.0f) / scale,
+             2 + (int) rectangleToAdd.getWidth(),
+             2 + (int) rectangleToAdd.getHeight()),
+     maxEdgesPerLine (defaultEdgesPerLine),
+     lineStrideElements ((defaultEdgesPerLine * 2) + 1)
+{
+    jassert (! rectangleToAdd.isEmpty());
+    allocate();
+    table[0] = 0;
+
+    auto x1 = roundToInt ((float) scale * rectangleToAdd.getX());
+    auto x2 = roundToInt ((float) scale * rectangleToAdd.getRight());
+    auto y1 = roundToInt ((float) scale * rectangleToAdd.getY())      - (bounds.getY() * scale);
+    auto y2 = roundToInt ((float) scale * rectangleToAdd.getBottom()) - (bounds.getY() * scale);
+    jassert (y1 < 256);
+
+    if (x2 <= x1 || y2 <= y1)
+    {
+        bounds.setHeight (0);
+        return;
+    }
+
+    int lineY = 0;
+    int* t = table.data();
+
+    if ((y1 / scale) == (y2 / scale))
+    {
+        t[0] = 2;
+        t[1] = x1;
+        t[2] = y2 - y1;
+        t[3] = x2;
+        t[4] = 0;
+        ++lineY;
+        t += lineStrideElements;
+    }
+    else
+    {
+        t[0] = 2;
+        t[1] = x1;
+        t[2] = 255 - (y1 & 255);
+        t[3] = x2;
+        t[4] = 0;
+        ++lineY;
+        t += lineStrideElements;
+
+        while (lineY < (y2 / scale))
+        {
+            t[0] = 2;
+            t[1] = x1;
+            t[2] = 255;
+            t[3] = x2;
+            t[4] = 0;
+            ++lineY;
+            t += lineStrideElements;
+        }
+
+        jassert (lineY < bounds.getHeight());
+        t[0] = 2;
+        t[1] = x1;
+        t[2] = y2 & 255;
+        t[3] = x2;
+        t[4] = 0;
+        ++lineY;
+        t += lineStrideElements;
+    }
+
+    while (lineY < bounds.getHeight())
+    {
+        t[0] = 0;
+        t += lineStrideElements;
+        ++lineY;
+    }
+}
+
+static void copyEdgeTableData (int* dest,
+                               size_t destLineStride,
+                               const int* src,
+                               size_t srcLineStride,
+                               size_t numLines) noexcept
+{
+    for (size_t line = 0; line < numLines; ++line)
+    {
+        const auto* srcLine = src + line * srcLineStride;
+        std::copy (srcLine, srcLine + *srcLine * 2 + 1, dest + line * destLineStride);
+    }
+}
+
+//==============================================================================
+static size_t getEdgeTableAllocationSize (int lineStride, int height) noexcept
+{
+    // (leave an extra line at the end for use as scratch space)
+    return (size_t) (lineStride * (2 + jmax (0, height)));
+}
+
+void EdgeTable::allocate()
+{
+    table = CopyableHeapBlock<int> (getEdgeTableAllocationSize (lineStrideElements, bounds.getHeight()));
+}
+
+void EdgeTable::clearLineSizes() noexcept
+{
+    int* t = table.data();
+
+    for (int i = bounds.getHeight(); --i >= 0;)
+    {
+        *t = 0;
+        t += lineStrideElements;
+    }
+}
+
+void EdgeTable::sanitiseLevels (const bool useNonZeroWinding) noexcept
+{
+    // Convert the table from relative windings to absolute levels..
+    int* lineStart = table.data();
+
+    for (int y = bounds.getHeight(); --y >= 0;)
+    {
+        auto num = lineStart[0];
+
+        if (num > 0)
+        {
+            auto* items = reinterpret_cast<LineItem*> (lineStart + 1);
+            auto* itemsEnd = items + num;
+
+            // sort the X coords
+            std::sort (items, itemsEnd);
+
+            auto* src = items;
+            auto correctedNum = num;
+            int level = 0;
+
+            while (src < itemsEnd)
+            {
+                level += src->level;
+                auto x = src->x;
+                ++src;
+
+                while (src < itemsEnd && src->x == x)
+                {
+                    level += src->level;
+                    ++src;
+                    --correctedNum;
+                }
+
+                auto corrected = std::abs (level);
+
+                if (corrected / scale)
+                {
+                    if (useNonZeroWinding)
+                    {
+                        corrected = 255;
+                    }
+                    else
+                    {
+                        corrected &= 511;
+
+                        if (corrected / scale)
+                            corrected = 511 - corrected;
+                    }
+                }
+
+                items->x = x;
+                items->level = corrected;
+                ++items;
+            }
+
+            lineStart[0] = correctedNum;
+            (items - 1)->level = 0; // force the last level to 0, just in case something went wrong in creating the table
+        }
+
+        lineStart += lineStrideElements;
+    }
+}
+
+static void copyEdgeTableData (int* dest,
+                               size_t destLineStride,
+                               const int* src,
+                               size_t srcLineStride,
+                               size_t numLines) noexcept
+{
+    for (size_t line = 0; line < numLines; ++line)
+    {
+        const auto* srcLine = src + line * srcLineStride;
+        std::copy (srcLine, srcLine + *srcLine * 2 + 1, dest + line * destLineStride);
+    }
+}
+
+void EdgeTable::remapTableForNumEdges (const int newNumEdgesPerLine)
+{
+    if (newNumEdgesPerLine != maxEdgesPerLine)
+    {
+        jassert (newNumEdgesPerLine > maxEdgesPerLine);
+        maxEdgesPerLine = newNumEdgesPerLine;
+
+        jassert (bounds.getHeight() > 0);
+        auto newLineStrideElements = maxEdgesPerLine * 2 + 1;
+
+        CopyableHeapBlock<int> newTable (getEdgeTableAllocationSize (newLineStrideElements, bounds.getHeight()));
+        copyEdgeTableData (newTable.data(),
+                           (size_t) newLineStrideElements,
+                           table.data(),
+                           (size_t) lineStrideElements,
+                           (size_t) bounds.getHeight());
+
+        table = std::move (newTable);
+        lineStrideElements = newLineStrideElements;
+    }
+}
+
+inline void EdgeTable::remapWithExtraSpace (int numPoints)
+{
+    remapTableForNumEdges (numPoints * 2);
+    jassert (numPoints < maxEdgesPerLine);
+}
+
+void EdgeTable::optimiseTable()
+{
+    int maxLineElements = 0;
+
+    for (int i = bounds.getHeight(); --i >= 0;)
+        maxLineElements = jmax (maxLineElements, table[(size_t) i * (size_t) lineStrideElements]);
+
+    remapTableForNumEdges (maxLineElements);
+}
+
+void EdgeTable::addEdgePoint (const int x, const int y, const int winding)
+{
+    jassert (y >= 0 && y < bounds.getHeight());
+
+    auto* line = table.data() + lineStrideElements * y;
+    auto numPoints = line[0];
+
+    if (numPoints >= maxEdgesPerLine)
+    {
+        remapWithExtraSpace (numPoints);
+        line = table.data() + lineStrideElements * y;
+    }
+
+    line[0] = numPoints + 1;
+    line += numPoints * 2;
+    line[1] = x;
+    line[2] = winding;
+}
+
+void EdgeTable::addEdgePointPair (int x1, int x2, int y, int winding)
+{
+    jassert (y >= 0 && y < bounds.getHeight());
+
+    auto* line = table.data() + lineStrideElements * y;
+    auto numPoints = line[0];
+
+    if (numPoints + 1 >= maxEdgesPerLine)
+    {
+        remapWithExtraSpace (numPoints + 1);
+        line = table.data() + lineStrideElements * y;
+    }
+
+    line[0] = numPoints + 2;
+    line += numPoints * 2;
+    line[1] = x1;
+    line[2] = winding;
+    line[3] = x2;
+    line[4] = -winding;
+}
+
+void EdgeTable::translate (float dx, int dy) noexcept
+{
+    bounds.translate ((int) std::floor (dx), dy);
+
+    int* lineStart = table.data();
+    auto intDx = (int) (dx * 256.0f);
+
+    for (int i = bounds.getHeight(); --i >= 0;)
+    {
+        auto* line = lineStart;
+        lineStart += lineStrideElements;
+        auto num = *line++;
+
+        while (--num >= 0)
+        {
+            *line += intDx;
+            line += 2;
+        }
+    }
+}
+
+void EdgeTable::multiplyLevels (float amount)
+{
+    int* lineStart = table.data();
+    auto multiplier = (int) (amount * 256.0f);
+
+    for (int y = 0; y < bounds.getHeight(); ++y)
+    {
+        auto numPoints = lineStart[0];
+
+        for (auto i = 0; i < numPoints; ++i)
+        {
+            auto* ptr = lineStart + 1 + (2 * i);
+            auto item = readUnaligned<LineItem> (ptr);
+            item.level = jmin (255, (item.level * multiplier) / scale);
+            writeUnaligned (ptr, item);
+        }
+    }
+}
+
+void EdgeTable::intersectWithEdgeTableLine (const int y, const int* const otherLine)
+{
+    jassert (y >= 0 && y < bounds.getHeight());
+
+    auto* srcLine = table.data() + lineStrideElements * y;
+    const auto srcNum1 = *srcLine;
+
+    if (srcNum1 == 0)
+        return;
+
+    const auto srcNum2 = *otherLine;
+
+    if (srcNum2 == 0)
+    {
+        *srcLine = 0;
+        return;
+    }
+
+    Span srcLine1 { srcLine   + 1, (size_t) srcNum1 * 2 };
+    Span srcLine2 { otherLine + 1, (size_t) srcNum2 * 2 };
+
+    const auto popHead = [] (auto& s)
+    {
+        if (s.empty())
+            return 0;
+
+        const auto result = s.front();
+        s = Span { s.data() + 1, s.size() - 1 };
+        return result;
+    };
+
+    const auto reseat = [] (auto& s, auto* ptr)
+    {
+        s = Span { ptr, s.size() };
+    };
+
+    const auto right = bounds.getRight() * scale;
+
+    // optimise for the common case where our line lies entirely within a
+    // single pair of points, as happens when clipping to a simple rect.
+    if (srcLine2.size() == 4 && srcLine2[1] >= 255)
+    {
+        clipEdgeTableLineToRange (srcLine, srcLine2[0], jmin (right, srcLine2[2]));
+        return;
+    }
+
+    bool isUsingTempSpace = false;
+
+    auto x1 = popHead (srcLine1);
+    auto x2 = popHead (srcLine2);
+
+    int destIndex = 0, destTotal = 0;
+    int level1 = 0, level2 = 0;
+    int lastLevel = 0;
+
+    while (! srcLine1.empty() && ! srcLine2.empty())
+    {
+        int nextX;
+
+        if (x1 <= x2)
+        {
+            if (x1 == x2)
+            {
+                level2 = popHead (srcLine2);
+                x2 = popHead (srcLine2);
+            }
+
+            nextX = x1;
+            level1 = popHead (srcLine1);
+            x1 = popHead (srcLine1);
+        }
+        else
+        {
+            nextX = x2;
+            level2 = popHead (srcLine2);
+            x2 = popHead (srcLine2);
+        }
+
+        if (right <= nextX)
+            break;
+
+        const auto nextLevel = (level1 * (level2 + 1)) / scale;
+
+        if (std::exchange (lastLevel, nextLevel) != nextLevel)
+        {
+            jassert (isPositiveAndBelow (nextLevel, 256));
+
+            if (destTotal >= maxEdgesPerLine)
+            {
+                srcLine[0] = destTotal;
+
+                if (isUsingTempSpace)
+                {
+                    auto* stackBuffer = static_cast<int*> (alloca (sizeof (int) * srcLine1.size()));
+                    std::copy (srcLine1.begin(), srcLine1.end(), stackBuffer);
+
+                    remapTableForNumEdges (jmax (256, destTotal * 2));
+                    srcLine = table.data() + lineStrideElements * y;
+
+                    reseat (srcLine1, table.data() + lineStrideElements * bounds.getHeight());
+                    std::copy (stackBuffer, stackBuffer + srcLine1.size(), srcLine1.data());
+                }
+                else
+                {
+                    remapTableForNumEdges (jmax (256, destTotal * 2));
+                    srcLine = table.data() + lineStrideElements * y;
+                }
+            }
+
+            ++destTotal;
+
+            if (! isUsingTempSpace)
+            {
+                isUsingTempSpace = true;
+                auto* temp = table.data() + lineStrideElements * bounds.getHeight();
+                std::copy (srcLine1.begin(), srcLine1.end(), temp);
+                reseat (srcLine1, temp);
+            }
+
+            srcLine[++destIndex] = nextX;
+            srcLine[++destIndex] = nextLevel;
+        }
+    }
+
+    if (lastLevel > 0)
+    {
+        if (destTotal >= maxEdgesPerLine)
+        {
+            srcLine[0] = destTotal;
+            remapTableForNumEdges (jmax (256, destTotal * 2));
+            srcLine = table.data() + lineStrideElements * y;
+        }
+
+        ++destTotal;
+        srcLine[++destIndex] = right;
+        srcLine[++destIndex] = 0;
+    }
+
+    srcLine[0] = destTotal;
+}
+
+void EdgeTable::clipEdgeTableLineToRange (int* dest, const int x1, const int x2) noexcept
+{
+    int* lastItem = dest + (dest[0] * 2 - 1);
+
+    if (x2 < lastItem[0])
+    {
+        if (x2 <= dest[1])
+        {
+            dest[0] = 0;
+            return;
+        }
+
+        while (x2 < lastItem[-2])
+        {
+            --(dest[0]);
+            lastItem -= 2;
+        }
+
+        lastItem[0] = x2;
+        lastItem[1] = 0;
+    }
+
+    if (x1 > dest[1])
+    {
+        while (lastItem[0] > x1)
+            lastItem -= 2;
+
+        auto itemsRemoved = (int) (lastItem - (dest + 1)) / 2;
+
+        if (itemsRemoved > 0)
+        {
+            dest[0] -= itemsRemoved;
+            memmove (dest + 1, lastItem, (size_t) dest[0] * (sizeof (int) * 2));
+        }
+
+        dest[1] = x1;
+    }
+}
+
+
+//==============================================================================
+void EdgeTable::clipToRectangle (Rectangle<int> r)
+{
+    auto clipped = r.getIntersection (bounds);
+
+    if (clipped.isEmpty())
+    {
+        needToCheckEmptiness = false;
+        bounds.setHeight (0);
+    }
+    else
+    {
+        auto top = clipped.getY() - bounds.getY();
+        auto bottom = clipped.getBottom() - bounds.getY();
+
+        if (bottom < bounds.getHeight())
+            bounds.setHeight (bottom);
+
+        for (int i = 0; i < top; ++i)
+            table[(size_t) lineStrideElements * (size_t) i] = 0;
+
+        if (clipped.getX() > bounds.getX() || clipped.getRight() < bounds.getRight())
+        {
+            auto x1 = scale * clipped.getX();
+            auto x2 = scale * jmin (bounds.getRight(), clipped.getRight());
+            int* line = table.data() + lineStrideElements * top;
+
+            for (int i = bottom - top; --i >= 0;)
+            {
+                if (line[0] != 0)
+                    clipEdgeTableLineToRange (line, x1, x2);
+
+                line += lineStrideElements;
+            }
+        }
+
+        needToCheckEmptiness = true;
+    }
+}
+
+void EdgeTable::excludeRectangle (Rectangle<int> r)
+{
+    auto clipped = r.getIntersection (bounds);
+
+    if (! clipped.isEmpty())
+    {
+        auto top = clipped.getY() - bounds.getY();
+        auto bottom = clipped.getBottom() - bounds.getY();
+
+        const int rectLine[] = { 4, std::numeric_limits<int>::min(), 255,
+                                 scale * clipped.getX(), 0,
+                                 scale * clipped.getRight(), 255,
+                                 std::numeric_limits<int>::max(), 0 };
+
+        for (int i = top; i < bottom; ++i)
+            intersectWithEdgeTableLine (i, rectLine);
+
+        needToCheckEmptiness = true;
+    }
+}
+
+void EdgeTable::clipToEdgeTable (const EdgeTable& other)
+{
+    auto clipped = other.bounds.getIntersection (bounds);
+
+    if (clipped.isEmpty())
+    {
+        needToCheckEmptiness = false;
+        bounds.setHeight (0);
+    }
+    else
+    {
+        auto top = clipped.getY() - bounds.getY();
+        auto bottom = clipped.getBottom() - bounds.getY();
+
+        if (bottom < bounds.getHeight())
+            bounds.setHeight (bottom);
+
+        if (clipped.getRight() < bounds.getRight())
+            bounds.setRight (clipped.getRight());
+
+        for (int i = 0; i < top; ++i)
+            table[(size_t) lineStrideElements * (size_t) i] = 0;
+
+        auto* otherLine = other.table.data() + other.lineStrideElements * (clipped.getY() - other.bounds.getY());
+
+        for (int i = top; i < bottom; ++i)
+        {
+            intersectWithEdgeTableLine (i, otherLine);
+            otherLine += other.lineStrideElements;
+        }
+
+        needToCheckEmptiness = true;
+    }
+}
+
+void EdgeTable::clipLineToMask (int x, int y, const uint8* mask, int maskStride, int numPixels)
+{
+    y -= bounds.getY();
+
+    if (y < 0 || y >= bounds.getHeight())
+        return;
+
+    needToCheckEmptiness = true;
+
+    if (numPixels <= 0)
+    {
+        table[(size_t) lineStrideElements * (size_t) y] = 0;
+        return;
+    }
+
+    auto* tempLine = static_cast<int*> (alloca ((size_t) (numPixels * 2 + 4) * sizeof (int)));
+    int destIndex = 0, lastLevel = 0;
+
+    while (--numPixels >= 0)
+    {
+        auto alpha = *mask;
+        mask += maskStride;
+
+        if (alpha != lastLevel)
+        {
+            tempLine[++destIndex] = (x * scale);
+            tempLine[++destIndex] = alpha;
+            lastLevel = alpha;
+        }
+
+        ++x;
+    }
+
+    if (lastLevel > 0)
+    {
+        tempLine[++destIndex] = (x * scale);
+        tempLine[++destIndex] = 0;
+    }
+
+    tempLine[0] = destIndex >> 1;
+
+    intersectWithEdgeTableLine (y, tempLine);
+}
+
+bool EdgeTable::isEmpty() noexcept
+{
+    if (needToCheckEmptiness)
+    {
+        needToCheckEmptiness = false;
+        int* t = table.data();
+
+        for (int i = bounds.getHeight(); --i >= 0;)
+        {
+            if (t[0] > 1)
+                return false;
+
+            t += lineStrideElements;
+        }
+
+        bounds.setHeight (0);
+    }
+
+    return bounds.getHeight() == 0;
+}
+
+JUCE_END_IGNORE_WARNINGS_MSVC
+
+//==============================================================================
+//==============================================================================
+#if JUCE_UNIT_TESTS
+
+class EdgeTableTests : public UnitTest
+{
+public:
+    EdgeTableTests() : UnitTest ("EdgeTable", UnitTestCategories::graphics) {}
+
+    void runTest() override
+    {
+        beginTest ("The result of clipToEdgeTable() shouldn't contain any point that's not present in both operands");
+        {
+            // The way this EdgeTable is constructed is significant in triggering a certain corner
+            // case.
+            const auto edgeTableContainingAPath = [&]
+            {
+                RectangleList<int> rl;
+                rl.add (Rectangle<int> (6, 1, 1, 4));
+                rl.add (Rectangle<int> (1, 1, 5, 5));
+                EdgeTable rectListEdgeTable { rl };
+
+                Path p;
+                p.startNewSubPath (2.0f, 6.0f);
+                p.lineTo (2.0f, 1.0f);
+                p.lineTo (6.0f, 1.0f);
+                p.lineTo (6.0f, 6.0f);
+                p.closeSubPath();
+
+                const EdgeTable pathEdgeTable { Rectangle<int> { 1, 1, 6, 5 }, p, {} };
+
+                rectListEdgeTable.clipToEdgeTable (pathEdgeTable);
+                return rectListEdgeTable;
+            }();
+
+            const EdgeTable edgeTableFromRectangle (Rectangle<float> (1.0f, 1.0f, 6.0f, 5.0f));
+
+            const auto intersection = [&]
+            {
+                auto result = edgeTableFromRectangle;
+                result.clipToEdgeTable (edgeTableContainingAPath);
+                return result;
+            }();
+
+            expect (! contains (edgeTableContainingAPath, { 6, 2 }),
+                    "The path doesn't enclose the point (6, 2) so it's EdgeTable shouldn't contain it");
+
+            expect (contains (edgeTableFromRectangle, { 6, 2 }),
+                    "The Rectangle covers the point (6, 2) so it's EdgeTable should contain it");
+
+            expect (! contains (intersection, { 6, 2 }),
+                    "The intersecting EdgeTable shouldn't contain (6, 2) because one of its constituents doesn't contain it either");
+        }
+    }
+
+private:
+    class EdgeTableFiller
+    {
+    public:
+        EdgeTableFiller (int w, int h)
+            : width (w), height (h), data ((size_t) (w * h))
+        {
+        }
+
+        void setEdgeTableYPos (int yIn)
+        {
+            y = yIn;
+        }
+
+        void handleEdgeTablePixelFull (int x)
+        {
+            if (! (y < height && x < width))
+                return;
+
+            auto* ptr = data.data() + width * y + x;
+            *ptr = 1;
+        }
+
+        void handleEdgeTablePixel (int x, int)
+        {
+            handleEdgeTablePixelFull (x);
+        }
+
+        void handleEdgeTableLineFull (int x, int w)
+        {
+            if (! (y < height && x < width))
+                return;
+
+            auto* ptr = data.data() + width * y + x;
+            std::fill (ptr, ptr + std::min (w, width - x), 1);
+        }
+
+        void handleEdgeTableLine (int x, int w, int)
+        {
+            handleEdgeTableLineFull (x, w);
+        }
+
+        void handleEdgeTableRectangleFull (int x, int yIn, int w, int h) noexcept
+        {
+            for (int j = yIn; j < std::min (yIn + h, height); ++j)
+            {
+                auto* ptr = data.data() + width * j + x;
+                std::fill (ptr, ptr + std::min (w, width - x), 1);
+            }
+        }
+
+        void handleEdgeTableRectangle (int x, int yIn, int w, int h, int) noexcept
+        {
+            handleEdgeTableRectangleFull (x, yIn, w, h);
+        }
+
+        int get (int x, int yIn) const
+        {
+            const auto index = (size_t) (width * yIn + x);
+
+            if (index >= data.size())
+                return 0;
+
+            return data[index];
+        }
+
+    private:
+        const int width, height = 0;
+        std::vector<int> data;
+        int y = 0;
+    };
+
+    static bool contains (const EdgeTable& et, Point<int> p)
+    {
+        EdgeTableFiller filler { p.getX() + 2, p.getY() + 2 };
+        et.iterate (filler);
+
+        return filler.get (p.getX(), p.getY()) == 1;
+    }
+};
+
+static EdgeTableTests edgeTableTests;
+
+#endif
+
+} // namespace juce